--- conflicted
+++ resolved
@@ -68,13 +68,8 @@
       taskId:
         type: string
         description: If specified, the taskId to retrieve the detected objects from.
-<<<<<<< HEAD
-      taskType:
-        $merge: "#/components/taskType"
-=======
-      taskType: # TODO(felixvd): Add enum
-        type: string
-        description: If specified, the task type to retrieve the detected objects from.
+      taskType:
+        $merge: "#/components/taskType"
     returns:
       type: object
       description: a list of all currently active vision task statistics. Each task statistics have the following structure
@@ -105,7 +100,6 @@
         detectionHistory:
           type: array
           description:
->>>>>>> d140cadb
   GetStatusPort:
     description: Gets the status port of the visionmanager.
     parameters: {}
@@ -130,13 +124,8 @@
       taskId:
         type: string
         description: If specified, the taskId to retrieve the detected objects from.
-<<<<<<< HEAD
-      taskType:
-        $merge: "#/components/taskType"
-=======
-      taskType: # TODO(felixvd): Add enum
-        type: string
-        description: If specified, the task type to retrieve the detected objects from.
+      taskType:
+        $merge: "#/components/taskType"
     returns:
       type: object
       description: a list of the latest detection results, having the structure
@@ -165,7 +154,6 @@
           type: string
         taskId:
           type: string
->>>>>>> d140cadb
   GetLatestDetectionResultImages:
     description: Gets the latest detected result images.
     parameters:
@@ -251,110 +239,19 @@
   StartObjectDetectionTask:
     description: Starts detection thread to continuously detect objects. the vision server will send detection results directly to mujin controller.
     parameters:
-<<<<<<< HEAD
       systemState:
         $merge: '#/controllercommon.schema.profileMapSchema/profileSelectorSchema'
-=======
-      forceClearRegion:
-        $merge: '#/mujinvisionmanager.schema.detectionParametersSchema/detectionParametersSchema.properties.forceClearRegion'
-      stopOnNotNeedContainer:
-        $merge: '#/mujinvisionmanager.schema.detectionParametersSchema/detectionParametersSchema.properties.stopOnNotNeedContainer'
-      ignoreocclusion:
-        $merge: '#/mujinvisionmanager.schema.detectionParametersSchema/detectionParametersSchema.properties.ignoreocclusion'
-      waitingMode:
-        $merge: '#/mujinvisionmanager.schema.visionTaskParametersSchema/visionTaskCommonInputsSchema.properties.waitingMode'
-      useLocationState:
-        $merge: '#/mujinvisionmanager.schema.detectionParametersSchema/detectionParametersSchema.properties.useLocationState'
-      sendVerificationPointCloud:
-        $merge: '#/mujinvisionmanager.schema.visionTaskParametersSchema/visionTaskCommonInputsSchema.properties.sendVerificationPointCloud'
-      targetupdatename:
-        # $merge: '#/mujinvisionmanager.schema.detectionParametersSchema/objectDetectionParametersSchemaAdditionalProperties.targetupdatename'  # TODO(felixvd): Is this really the same parameter??
-        type: string
-        description: Name of the detected target which will be returned from detector. If not set, then the value from initialization will be used
-      detectionstarttimestamp:  # TODO(felixvd): Is this outdated? Should it be 'newerthantimestamp'?
-        description: Minimum timestamp of image that may be be used for detection. The image must be newer than this timestamp. If not specified, only images taken after this call will be used.
-      vminitparams: # TODO(felixvd): Link to correct schema
-        required: true
-        type: object
-        description: See documentation at the top of the file.
-      cycleIndex:
-        $merge: '#/mujinvisionmanager.schema.detectionParametersSchema/detectionParametersSchema.properties.cycleIndex'
-      maxContainerNotFound:
-        $merge: '#/mujinvisionmanager.schema.detectionParametersSchema/containerDetectionParametersSchemaAdditionalProperties.maxContainerNotFound'
-      locationName:
-        type: string
-        description: Name of the location
-      detectionTriggerMode:
-        $merge: '#/mujinvisionmanager.schema.detectionParametersSchema/detectionTriggerModeSchema'
-      ignoreBinpickingStateForFirstDetection:  # TODO(felixvd): Is this even used?
-        type: bool
-        description: whether to start first detection without checking for binpicking state
-      maxNumContainerDetection:
-        $merge: '#/mujinvisionmanager.schema.detectionParametersSchema/containerDetectionParametersSchemaAdditionalProperties.maxNumContainerDetection'
-      waitForTrigger:
-        description: Deprecated.
-      taskId:
-        type: string
-        description: The taskId to request for this task
-      targetDynamicDetectorParameters:
-        $merge: '#/mujinvisionmanager.schema.visionTaskParametersSchema/visionTaskCommonInputsSchema.properties.targetDynamicDetectorParameters'
-      targetname:  # TODO(felixvd): Should this be in detecterParametersSchema?
-        type: string
-        description: Name of the target to detect
-      numthreads:
-        $merge: '#/mujinvisionmanager.schema.detectionParametersSchema/containerDetectionParametersSchemaAdditionalProperties.numthreads'
     returns:
       type: object
       properties:
         taskId:
           type: string
           description: taskId created
->>>>>>> d140cadb
   StartContainerDetectionTask:
     description: Starts container detection thread to continuously detect a container. the vision server will send detection results directly to mujin controller.
     parameters:
-<<<<<<< HEAD
       systemState:
         $merge: '#/controllercommon.schema.profileMapSchema/profileSelectorSchema'
-  StartVisualizePointCloudTask:
-    description: Start point cloud visualization thread to sync camera info from the mujin controller and send the raw camera point clouds to mujin controller
-    parameters:
-      systemState:
-        $merge: '#/controllercommon.schema.profileMapSchema/profileSelectorSchema'
-=======
-      stopOnNotNeedContainer:
-        $merge: '#/mujinvisionmanager.schema.detectionParametersSchema/containerDetectionParametersSchemaAdditionalProperties.stopOnNotNeedContainer'
-      ignoreocclusion:
-        $merge: '#/mujinvisionmanager.schema.detectionParametersSchema/detectionParametersSchema.properties.ignoreocclusion'
-      waitingMode:
-        $merge: '#/mujinvisionmanager.schema.visionTaskParametersSchema/visionTaskCommonInputsSchema.properties.waitingMode'
-      numthreads:
-        $merge: '#/mujinvisionmanager.schema.detectionParametersSchema/containerDetectionParametersSchemaAdditionalProperties.numthreads'
-      detectionstarttimestamp:  # TODO(felixvd): Is this outdated? Should it be 'newerthantimestamp'?
-        description: min image time allowed to be used for detection, if not specified, only images taken after this call will be used
-      vminitparams: # TODO(felixvd): Link to correct schema
-        required: true
-        type: object
-        description: See documentation at the top of the file
-      cycleIndex:
-        $merge: '#/mujinvisionmanager.schema.detectionParametersSchema/detectionParametersSchema.properties.cycleIndex'
-      maxContainerNotFound:
-        $merge: '#/mujinvisionmanager.schema.detectionParametersSchema/containerDetectionParametersSchemaAdditionalProperties.maxContainerNotFound'
-      locationName:
-        type: string
-        description: name of the bin
-      useLocationState:
-        $merge: '#/mujinvisionmanager.schema.detectionParametersSchema/detectionParametersSchema.properties.useLocationState'
-      maxNumContainerDetection:
-        $merge: '#/mujinvisionmanager.schema.detectionParametersSchema/containerDetectionParametersSchemaAdditionalProperties.maxNumContainerDetection'
-      taskId:
-        type: string
-        description: The taskId to request for this task
-      targetDynamicDetectorParameters:
-        $merge: '#/mujinvisionmanager.schema.visionTaskParametersSchema/visionTaskCommonInputsSchema.properties.targetDynamicDetectorParameters'
-      targetname:  # TODO(felixvd): Should this be in detecterParametersSchema?
-        type: string
-        description: name of the target
     returns:
       type: object
       properties:
@@ -364,48 +261,11 @@
   StartVisualizePointCloudTask:
     description: Start point cloud visualization thread to sync camera info from the mujin controller and send the raw camera point clouds to mujin controller
     parameters:
-      newerthantimestamp:
-        $merge: '#/mujinvisionmanager.schema.detectionParametersSchema/detectionParametersSchema.properties.newerthantimestamp'
-        type: bool
-        description: If specified, starttimestamp of the image must be newer than this value in milliseconds.
-      filteringsubsample:
-        $merge: '#/mujinvisionmanager.schema.pointCloudFilteringParametersSchema/pointCloudFilteringParametersSchema.properties.filteringsubsample'
-      ignoreocclusion:
-        $merge: '#/mujinvisionmanager.schema.detectionParametersSchema/detectionParametersSchema.properties.ignoreocclusion'
-      sensorSelectionInfos:
-        $merge: '#/mujinvisionmanager.schema.sensorSelectionInfosSchema/sensorSelectionInfosSchema'
-      pointsize:
-        $merge: '#/mujinvisionmanager.schema.pointCloudFilteringParametersSchema/pointCloudFilteringParametersSchema.properties.pointsize'
-      filteringvoxelsize:  # TODO(felixvd): Add to schemas?
-        type: ''
-        description: point cloud filtering voxelization parameter in millimeter
-      request:  # TODO(felixvd): Add to schemas?
-        type: bool
-        description: whether to take new images instead of getting off buffer
-      filteringstddev:
-        $merge: '#/mujinvisionmanager.schema.pointCloudFilteringParametersSchema/pointCloudFilteringParametersSchema.properties.filteringstddev'
-      locationName:
-        type: string
-        description: name of the region
-      vminitparams: # TODO(felixvd): Link to correct schema
-        required: true
-        type: object
-        description: See documentation at the top of the file
-      filteringnumnn:
-        $merge: '#/mujinvisionmanager.schema.pointCloudFilteringParametersSchema/pointCloudFilteringParametersSchema.properties.filteringnumnn'
-    returns:
-      type: object
-      properties:
-        taskId:
-          type: string
-          description: taskId created
-  BackupVisionLog:
-    description: Backs up the vision log for a given cycle index
-    parameters:
-      cycleIndex:
-        required: true
-        $merge: '#/mujinvisionmanager.schema.detectionParametersSchema/detectionParametersSchema.properties.cycleIndex'
-      sensorTimestamps:
-        type: array
-        description: The sensor timestamps to backup
->>>>>>> d140cadb
+      systemState:
+        $merge: '#/controllercommon.schema.profileMapSchema/profileSelectorSchema'
+    returns:
+      type: object
+      properties:
+        taskId:
+          type: string
+          description: taskId created