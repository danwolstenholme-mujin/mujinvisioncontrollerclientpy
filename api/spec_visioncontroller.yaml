info:
  description: The API of the Mujin vision client. Used for client generation.
include:
- mujinrepo:mujinvisionmanager.schema.visionTaskParametersSchema
- mujinrepo:mujinvisionmanager.schema.sensorSelectionInfosSchema
- mujinrepo:mujinvisionmanager.schema.detectionParametersSchema
- mujinrepo:mujinvisionmanager.schema.pointCloudFilteringParametersSchema
- mujinrepo:mujincommon.schema.profileMapSchema
- components.yaml
mujinapi: 0.0.1
services:
  # GetPublishedState: {}  # Subscription
  GetPublishedStateService:  # Config
    x-usesConfigSocket: true
  Ping:  # Config
    x-usesConfigSocket: true
  SetLogLevel:  # Config
    description: Sets the log level for the visionmanager.
    x-usesConfigSocket: true
    parameters:
      componentLevels:
        required: true
        type: object
        description: A dictionary of component names and their respective log levels.
  Cancel:
    description: Cancels the current command.
    x-usesConfigSocket: true
    parameters: {}
  Quit:
    description: Quits the visionmanager.
    x-usesConfigSocket: true
    parameters: {}
  GetTaskStateService:
    description: Gets the task state of the visionmanager.
    x-usesConfigSocket: true
    parameters:
      cycleIndex:
        $merge: '#/mujinvisionmanager.schema.detectionParametersSchema/detectionParametersSchema/properties/cycleIndex'
      taskId:
        type: string
        description: If specified, the taskId to retrieve the detected objects from.
      taskType:
          description: the taskType for which the status was requested
          type: string
    returns:
      type: object
      properties:
        taskParameters:
          description: describes the task specific parameters if present, eg. detection params, execution verification params..
          type: object
        initializeTaskMS:
          description: timestamp at which the task was received and initialized , in ms (linux epoch)
          type: integer
        isStopTask:
          description: True if task is currently running
          type: boolean
        scenepk:
          description: scene file name
          type: string
        taskId:
          description: the taskId for which the status was requested
          type: string
        taskStatus:
          description: status of the task
          type: string
        taskStatusMessage:
          description: describes the task status
          type: string
        taskType:
          description: the taskType for which the status was requested
          type: string
  GetVisionStatistics:
    description: Gets the latest vision stats.
    parameters:
      cycleIndex:
        $merge: '#/mujinvisionmanager.schema.detectionParametersSchema/detectionParametersSchema/properties/cycleIndex'
      taskId:
        type: string
        description: If specified, the taskId to retrieve the detected objects from.
      taskType:
          description: the taskType for which the status was requested
          type: string
    returns:
      type: object
      description: a list of all currently active vision task statistics. Each task statistics have the following structure
      properties:
        cycleIndex:
          $merge: '#/mujinvisionmanager.schema.detectionParametersSchema/detectionParametersSchema/properties/cycleIndex'
        taskId:
          type: string
          description: If specified, the taskId to retrieve the detected objects from.
        taskType: # TODO(felixvd): Add enum
          type: string
          description: If specified, the task type to retrieve the detected objects from.
        taskStartTimeMS:
          type: integer
          description:
        totalDetectionTimeMS:
          type: integer
          description:
        totalDetectionCount:
          type: integer
          description:
        totalGetImagesCount:
          type: integer
          description:
        targetURIs:
          type: integer
          description:
        detectionHistory:
          type: array
          description:
  GetLatestDetectedObjects:
    description: Gets the latest detected objects.
    parameters:
      cycleIndex:
        $merge: '#/mujinvisionmanager.schema.detectionParametersSchema/detectionParametersSchema/properties/cycleIndex'
      taskId:
        type: string
        description: If specified, the taskId to retrieve the detected objects from.
      taskType:
          description: the taskType for which the status was requested
          type: string
    returns:
      type: object
      description: a list of the latest detection results, having the structure
      properties:
        cycleIndex:
          $merge: '#/mujinvisionmanager.schema.detectionParametersSchema/detectionParametersSchema/properties/cycleIndex'
        detectedObjects:
          type: array
        detectionResultState:
          type: object
        imageEndTimeStampMS:
          type: integer
        imageStartTimestampMS:
          type: integer
        locationName:
          type: string
        pointCloudId:
          type: string
        resultTimestampMS:
          type: integer
        sensorSelectionInfos:
          type: array
        statsUID:
          type: string
        targetUpdateName:
          type: string
        taskId:
          type: string
  GetLatestDetectionResultImages:
    description: Gets the latest detected result images.
    parameters:
      newerthantimestamp:
        type: bool
        description: If specified, starttimestamp of the image must be newer than this value in milliseconds.
      metadataOnly:
        type: bool
        description: 'Default: False'
      sensorSelectionInfos:
        type: array
      taskId:
        type: string
        description: If specified, the taskId to retrieve the detected objects from.
      taskType:
          description: the taskType for which the status was requested
          type: string
      cycleIndex:
        $merge: '#/mujinvisionmanager.schema.detectionParametersSchema/detectionParametersSchema/properties/cycleIndex'
    returns:
      type: string
      description: raw image data
  GetDetectionHistory:
    description: Gets detection result with given timestamp (sensor time)
    parameters:
      timestamp:
        required: true
        type: integer
        description: unix timestamp in milliseconds
<<<<<<< HEAD
    returns:
      type: string
      description: binary blob of detection data
=======
  BackupDetectionLog:
    description: Backs up the vision log for a given cycle index
    parameters:
      cycleIndex:
        required: true
        $merge: '#/mujinvisionmanager.schema.detectionParametersSchema/detectionParametersSchema.properties.cycleIndex'
      sensorTimestamps:
        type: array
        description: The sensor timestamps to backup
        items:
          type: number
>>>>>>> 701e8df4
  StopTask:
    description: Stops a set of tasks that meet the filter criteria
    parameters:
      taskTypes:
        type: array
        description: If specified, a list of task types to stop
        items:
          description: the taskType for which the status was requested
          type: string
      waitForStop:
        type: bool
        description: If True, then wait for task to stop, otherwise just trigger it to stop, but do not wait
      removeTask:
        type: bool
        description: If True, then remove the task from being tracked by the vision manager and destroy all its resources. Will wait for the task to end before returning.
      taskId:
        type: string
        description: If specified, the specific taskId to stop
      taskType:
          description: the taskType for which the status was requested
          type: string
      cycleIndex:
        $merge: '#/mujinvisionmanager.schema.detectionParametersSchema/detectionParametersSchema/properties/cycleIndex'
    returns:
      type: object
      properties:
        isStopped:
          type: boolean
          description: true, if the specific taskId or set of tasks with a specific taskType(s) is stopped
  ResumeTask:
    description: Resumes a set of tasks that meet the filter criteria
    parameters:
      taskTypes:
        type: array
        description: If specified, a list of task types to resume
        items:
          description: the taskType for which the status was requested
          type: string
      waitForStop:
        type: bool
        description: DEPRECATED. This is unused.
      taskId:
        type: string
        description: If specified, the specific taskId to resume
      taskType:
        description: the taskType for which the status was requested
        type: string
      cycleIndex:
        $merge: '#/mujinvisionmanager.schema.detectionParametersSchema/detectionParametersSchema/properties/cycleIndex'
    returns:
      type: object
      properties:
        taskIds:
          type: array
          description: list of taskIds that have been resumed
  StartObjectDetectionTask:
    description: Starts detection thread to continuously detect objects. the vision server will send detection results directly to mujin controller.
    parameters:
      systemState:
        $merge: '#/mujincommon.schema.profileMapSchema/profileSelectorSchema'
        required: false
    returns:
      type: object
      properties:
        taskId:
          type: string
          description: taskId created
  StartContainerDetectionTask:
    description: Starts container detection thread to continuously detect a container. the vision server will send detection results directly to mujin controller.
    parameters:
      systemState:
        $merge: '#/mujincommon.schema.profileMapSchema/profileSelectorSchema'
        required: false
    returns:
      type: object
      properties:
        taskId:
          type: string
          description: taskId created
  StartVisualizePointCloudTask:
    description: Start point cloud visualization thread to sync camera info from the mujin controller and send the raw camera point clouds to mujin controller
    parameters:
      systemState:
        $merge: '#/mujincommon.schema.profileMapSchema/profileSelectorSchema'
        required: false
    returns:
      type: object
      properties:
        taskId:
          type: string
          description: taskId created<|MERGE_RESOLUTION|>--- conflicted
+++ resolved
@@ -178,11 +178,9 @@
         required: true
         type: integer
         description: unix timestamp in milliseconds
-<<<<<<< HEAD
     returns:
       type: string
       description: binary blob of detection data
-=======
   BackupDetectionLog:
     description: Backs up the vision log for a given cycle index
     parameters:
@@ -194,7 +192,6 @@
         description: The sensor timestamps to backup
         items:
           type: number
->>>>>>> 701e8df4
   StopTask:
     description: Stops a set of tasks that meet the filter criteria
     parameters:
