--- conflicted
+++ resolved
@@ -1,7 +1,3 @@
-<<<<<<< HEAD
-__version__ = '0.13.2'
+__version__ = '0.14.1'
 
-# Do not forget to update CHANGELOG.md
-=======
-__version__ = '0.14.0'
->>>>>>> 19e776bf
+# Do not forget to update CHANGELOG.md