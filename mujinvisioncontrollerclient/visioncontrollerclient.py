# -*- coding: utf-8 -*-
# Copyright (C) 2012-2017 MUJIN Inc
# Mujin vision controller client for bin picking task

# system imports
import typing # noqa: F401 # used in type check

# mujin imports
from mujinplanningclient import zmqclient, zmqsubscriber, TimeoutError
from . import VisionControllerClientError, VisionControllerTimeoutError
from . import json
from . import zmq
from . import ugettext as _

# logging
from logging import getLogger
log = getLogger(__name__)
<<<<<<< HEAD
class VisionClient(object):
    """Mujin Vision client for binpicking tasks.
    """

    _isok = False  # type: bool # False indicates that the client is about to be destroyed
=======

class VisionControllerClient(object):
    """Mujin Vision Controller client for binpicking tasks.
    """

>>>>>>> 86541079
    _ctx = None  # type: zmq.Context # zeromq context to use
    _ctxown = None  # type: zmq.Context
    # if owning the zeromq context, need to destroy it once done, so this value is set
    hostname = None  # type: str # hostname of vision controller
    commandport = None  # type: int # command port of vision controller
    configurationport = None  # type: int # configuration port of vision controller, usually command port + 2
    statusport = None  # type: int # status publishing port of vision manager, usually command port + 3

    _commandsocket = None  # type: typing.Optional[zmqclient.ZmqClient]
    _configurationsocket = None  # type: typing.Optional[zmqclient.ZmqClient]
    
    _callerid = None # the callerid to send to vision
    _checkpreemptfn = None # called periodically when in a loop
<<<<<<< HEAD

    _subsocket = None # used for subscribing to the state

=======
    
    _subscriber = None # an instance of ZmqSubscriber, used for subscribing to the state
    
>>>>>>> 86541079
    def __init__(self, hostname='127.0.0.1', commandport=7004, ctx=None, checkpreemptfn=None, reconnectionTimeout=40, callerid=None):
        # type: (str, int, typing.Optional[zmq.Context], typing.Optional[typing.Callable], float, str) -> None
        """Connects to vision server, initializes vision server, and sets up parameters

        Args:
            hostname (str, optional): e.g. visioncontroller1
            commandport (int, optional): e.g. 7004
            ctx (zmq.Context, optional): The ZMQ context
            checkpreemptfn (Callable, optional): Called periodically when in a loop. A function handle to preempt the socket. The function should raise an exception if a preempt is desired.
            reconnectionTimeout (float, optional): Sets the "timeout" parameter of the ZmqSocketPool instance
            callerid (str, optional): The callerid to send to vision.
        """
        self.hostname = hostname
        self.commandport = commandport
        self.configurationport = commandport + 2
        self.statusport = commandport + 3
        self._callerid = callerid
<<<<<<< HEAD

=======
        self._checkpreemptfn = checkpreemptfn
        
>>>>>>> 86541079
        if ctx is None:
            self._ctxown = zmq.Context()
            self._ctxown.linger = 100
            self._ctx = self._ctxown
        else:
            self._ctx = ctx

        self._commandsocket = zmqclient.ZmqClient(self.hostname, commandport, ctx=self._ctx, limit=3, checkpreemptfn=checkpreemptfn, reusetimeout=reconnectionTimeout)
        self._configurationsocket = zmqclient.ZmqClient(self.hostname, self.configurationport, ctx=self._ctx, limit=3, checkpreemptfn=checkpreemptfn, reusetimeout=reconnectionTimeout)
<<<<<<< HEAD
        self._isok = True

=======
    
>>>>>>> 86541079
    def __del__(self):
        self.Destroy()

    def Destroy(self):
        # type: () -> None
        self.SetDestroy()

        if self._commandsocket is not None:
            try:
                self._commandsocket.Destroy()
                self._commandsocket = None
            except Exception as e:
                log.exception('problem destroying commandsocket: %s', e)

        if self._configurationsocket is not None:
            try:
                self._configurationsocket.Destroy()
                self._configurationsocket = None
            except Exception as e:
                log.exception('problem destroying configurationsocket: %s', e)

<<<<<<< HEAD
        if self._subsocket is not None:
            try:
                self._subsocket.close()
            except Exception as e:
                log.exception(u'caught socket: %s', e)
            self._subsocket=None

=======
        if self._subscriber is not None:
            self._subscriber.Destroy()
            self._subscriber = None
        
>>>>>>> 86541079
        if self._ctxown is not None:
            try:
                self._ctxown.destroy()
                self._ctxown = None
            except Exception as e:
                log.exception('problem destroying ctxown: %s', e)

        self._ctx = None

    def SetDestroy(self):
        # type: () -> None
        if self._commandsocket is not None:
            self._commandsocket.SetDestroy()
        if self._configurationsocket is not None:
            self._configurationsocket.SetDestroy()
<<<<<<< HEAD

    def _ExecuteCommand(self, command, fireandforget=False, timeout=2.0, recvjson=True, checkpreempt=True):
        # type: (typing.Dict, bool, float, bool, bool) -> typing.Optional[typing.Dict]
        if self._callerid:
            command['callerid'] = self._callerid
        response = self._commandsocket.SendCommand(command, fireandforget=fireandforget, timeout=timeout, recvjson=recvjson, checkpreempt=checkpreempt)
        if fireandforget:
            return None

        def HandleError(response):
=======
    
    def _ExecuteCommand(self, command, fireandforget=False, timeout=2.0, recvjson=True, checkpreempt=True, blockwait=True):
        # type: (typing.Dict, bool, float, bool, bool) -> typing.Optional[typing.Dict]
        if self._callerid:
            command['callerid'] = self._callerid
        response = self._commandsocket.SendCommand(command, fireandforget=fireandforget, timeout=timeout, recvjson=recvjson, checkpreempt=checkpreempt, blockwait=blockwait)
        if blockwait and not fireandforget:
            return self._ProcessResponse(response, command=command, recvjson=recvjson)
        return response

    def _ProcessResponse(self, response, command=None, recvjson=True):
        
        def _HandleError(response):
>>>>>>> 86541079
            # type: (typing.Optional[typing.Dict]) -> None
            if isinstance(response['error'], dict):  # until vision manager error handling is resolved
                raise VisionControllerClientError(response['error'].get('desc', ''), errortype=response['error'].get('type', ''))
            else:
                raise VisionControllerClientError(_('Got unknown error from vision manager: %r') % response['error'], errortype='unknownerror')
        if recvjson:
            if 'error' in response:
                _HandleError(response)
        else:
            if len(response) > 0 and response[0] == '{' and response[-1] == '}':
                response = json.loads(response)
                if 'error' in response:
                    _HandleError(response)
            if len(response) == 0:
                raise VisionControllerClientError(_('Vision command %(command)s failed with empty response %(response)r') % {'command': command, 'response': response}, errortype='emptyresponseerror')
        return response
<<<<<<< HEAD
=======

    def _WaitForResponse(self, recvjson=True, timeout=None, command=None):
        """Waits for a response for a command sent on the RPC socket.

        Args:
            recvjson (bool, optional): If the response is json, should be the same value with `recvjson` of `SendAndReceive`. (Default: True)
            timeout (float, optional): (Default: None)
            command (dict, optional): Command sent to sensorbridge (Default: None)

        Raises:
            VisionControllerClientError
        """
        commandName = ''
        if command is not None and isinstance(command, dict):
            commandName = command.get('command') or ''

        if not self._commandsocket.IsWaitingReply():
            raise VisionControllerClientError(_('Waiting on command "%(commandName)s" when wait signal is not on') % {
                'commandName': commandName,
            }, errortype='invalidwait')
        
        try:
            response = self._commandsocket.ReceiveCommand(timeout=timeout, recvjson=recvjson)
        except TimeoutError as e:
            raise VisionControllerTimeoutError(_('Timed out after %.03f seconds to get response message %s from %s:%d: %s') % (timeout, commandName, self.hostname, self.commandport, e), errortype='timeout')
        except Exception as e:
            raise VisionControllerClientError(_('Problem receiving response from the last vision manager async call %s: %s') % (commandName, e), errortype='unknownerror')
        return self._ProcessResponse(response, command=command, recvjson=recvjson)

    def IsWaitingResponse(self):
        """Returns whether the client is waiting for response on the command socket, and caller should call WaitForResponse().
        """
        return self._commandsocket.IsWaitingReply()

    def StartObjectDetectionTask(self, vminitparams, taskId=None, locationName=None, ignoreocclusion=None, targetDynamicDetectorParameters=None, detectionstarttimestamp=None, locale=None, maxnumfastdetection=1, maxnumdetection=0, stopOnNotNeedContainer=None, timeout=2.0, targetupdatename="", numthreads=None, cycleIndex=None, ignorePlanningState=None, ignoreDetectionFileUpdateChange=None, sendVerificationPointCloud=None, forceClearRegion=None, waitForTrigger=False, detectionTriggerMode=None, useLocationState=None, **kwargs):
        """Starts detection thread to continuously detect objects. the vision server will send detection results directly to mujin controller.
        
        Args:
            vminitparams (dict): See documentation at the top of the file
            taskId (optional): the taskId to request for this task
            targetname (optional): name of the target
            locationName (optional): name of the bin
            ignoreocclusion (optional): whether to skip occlusion check
            targetDynamicDetectorParameters (optional): name of the collision obstacle
            detectionstarttimestamp (optional): min image time allowed to be used for detection, if not specified, only images taken after this call will be used
            sendVerificationPointCloud (optional): if True, then send the source verification point cloud via AddPointCloudObstacle

            timeout (float, optional): in seconds
            targetupdatename (optional): name of the detected target which will be returned from detector. If not set, then the value from initialization will be used
            numthreads (optional): Number of threads used by different libraries that are used by the detector (ex. OpenCV, BLAS). If 0 or None, defaults to the max possible num of threads
            cycleIndex (optional): cycle index

            ignoreBinpickingStateForFirstDetection (optional): whether to start first detection without checking for binpicking state
            maxContainerNotFound (optional): Max number of times detection results NotFound until container detection thread exits.
            maxNumContainerDetection (optional): Max number of images to snap to get detection success until container detection thread exits.
            forceClearRegion (bool) (optional): if True, then call detector->ClearRegion before any detection is done. This is usually used when a container contents in the detection location, and detector cannot reuse any history.
            detectionTriggerMode (optional): If 'AutoOnChange', then wait for camera to be unoccluded and that the source container changed. if 'WaitTrigger', then the detector waits for `triggerDetectionCaptureInfo` to be published by planning in order to trigger the detector, otherwise it will not capture. The default value is 'AutoOnChange'
            waitingMode (str, optional): Specifies the waiting mode of the task. If "", then task is processed reguarly. If "AfterFirstDetectionResults", then start waiting for a resume once the first detection results are sent over. If "StartWaiting", then go into waiting right away.
            stopOnNotNeedContainer (bool, optional): if true, then stop the detection based on needContainer signal
            useLocationState (bool, optional): if true, then detector will sync with the location states from robotbridge to make sure the captures images are correct. If false, then ignore.
            waitForTrigger: Deprecated.
        
        Returns:
            dict: Returns immediately once the call completes
        """
        log.verbose('Starting detection thread...')
        command = {'command': 'StartObjectDetectionTask',
                   'targetupdatename': targetupdatename
                   }
        command.update(vminitparams)
        if locationName is not None:
            command['locationName'] = locationName
        if taskId:
            command['taskId'] = taskId
        if ignoreocclusion is not None:
            command['ignoreocclusion'] = 1 if ignoreocclusion is True else 0
        if targetDynamicDetectorParameters is not None:
            command['targetDynamicDetectorParameters'] = targetDynamicDetectorParameters
        if detectionstarttimestamp is not None:
            command['detectionstarttimestamp'] = detectionstarttimestamp
        if locale is not None:
            command['locale'] = locale
        if sendVerificationPointCloud is not None:
            command['sendVerificationPointCloud'] = sendVerificationPointCloud
        if stopOnNotNeedContainer is not None:
            command['stopOnNotNeedContainer'] = stopOnNotNeedContainer
        if maxnumdetection is not None:
            command['maxnumdetection'] = maxnumdetection
        if maxnumfastdetection is not None:
            command['maxnumfastdetection'] = maxnumfastdetection
        if numthreads is not None:
            command['numthreads'] = numthreads
        if cycleIndex is not None:
            command['cycleIndex'] = cycleIndex
        if ignorePlanningState is not None:
            command['ignorePlanningState'] = ignorePlanningState
        if ignoreDetectionFileUpdateChange is not None:
            command['ignoreDetectionFileUpdateChange'] = ignoreDetectionFileUpdateChange
        if forceClearRegion is not None:
            command['forceClearRegion'] = forceClearRegion
        if detectionTriggerMode is not None:
            command['detectionTriggerMode'] = detectionTriggerMode
        if useLocationState is not None:
            command['useLocationState'] = useLocationState
        command.update(kwargs)
        return self._ExecuteCommand(command, timeout=timeout)
    
    def StartContainerDetectionTask(self, vminitparams, taskId=None, locationName=None, ignoreocclusion=None, targetDynamicDetectorParameters=None, detectionstarttimestamp=None, locale=None, timeout=2.0, numthreads=None, cycleIndex=None, ignorePlanningState=None, stopOnNotNeedContainer=None, useLocationState=None, **kwargs):
        """Starts container detection thread to continuously detect a container. the vision server will send detection results directly to mujin controller.
>>>>>>> 86541079

    def _SendConfiguration(self, configuration, fireandforget=False, timeout=2.0, checkpreempt=True):
        # type: (typing.Dict, bool, float, bool) -> typing.Dict
        """Sends a configuration command.

        Args:
            configuration (dict):
            fireandforget (bool, optional): Whether we should return immediately after sending the command. If True, return value is None.
            timeout (float, optional): Time in seconds after which the command is assumed to have failed.
            checkpreempt (bool, optional): If a preempt function should be checked during execution.
        """
        try:
            return self._configurationsocket.SendCommand(configuration, fireandforget=fireandforget, timeout=timeout, checkpreempt=checkpreempt)
        except Exception as e:
            log.exception('Error occurred while sending configuration %r: %s', configuration, e)
            raise

<<<<<<< HEAD
    ###############################

    # Subscription command (subscribes to the state)
    def GetPublishedState(self, timeout=None, fireandforget=False):
        if self._subsocket is None:
            subsocket = self._ctx.socket(zmq.SUB)
            subsocket.setsockopt(zmq.CONFLATE, 1) # store only newest message. have to call this before connect
            subsocket.setsockopt(zmq.TCP_KEEPALIVE, 1) # turn on tcp keepalive, do these configuration before connect
            subsocket.setsockopt(zmq.TCP_KEEPALIVE_IDLE, 2) # the interval between the last data packet sent (simple ACKs are not considered data) and the first keepalive probe; after the connection is marked to need keepalive, this counter is not used any further
            subsocket.setsockopt(zmq.TCP_KEEPALIVE_INTVL, 2) # the interval between subsequential keepalive probes, regardless of what the connection has exchanged in the meantime
            subsocket.setsockopt(zmq.TCP_KEEPALIVE_CNT, 2) # the number of unacknowledged probes to send before considering the connection dead and notifying the application layer
            subsocket.connect('tcp://%s:%s'%(self.hostname,self.statusport))
            subsocket.setsockopt(zmq.SUBSCRIBE, b'') # have to use b'' to make python3 compatible
            self._subsocket = subsocket

        starttime = time.time()
        msg = None
        # keep on reading any messages that are on the socket until end is reached
        while True:
            try:
                msg = self._subsocket.recv_json(zmq.NOBLOCK)
            except zmq.ZMQError as e:
                if e.errno == zmq.EAGAIN:
                    if msg is not None:
                        break

                else:
                    log.exception('caught exception while trying to receive from subscriber socket: %s', e)
                    try:
                        self._subsocket.close()
                    except Exception as e2:
                        log.exception('failed to close subscriber socket: %s', e2)
                    self._subsocket = None
                    raise

                # sleep a little and try again
                self._subsocket.poll(20)
            if timeout is not None and time.time() - starttime > timeout:
                raise VisionControllerClientError('timeout to get response', u'%s:%d'%(self.hostname, self.statusport))

            if self._checkpreemptfn is not None:
                self._checkpreemptfn()
        return msg

    def GetPublishedStateService(self, timeout=4.0):
        '''
        Returns:
            A dictionary with the structure:

            statusMessage(str)
            tasks(list)
            timestamp(int)
            version(str)
        '''
        response = self._SendConfiguration({"command": "GetPublishedState"}, timeout=timeout)
        return response

    def Ping(self, timeout=2.0):
        # type: (float) -> typing.Dict
        return self._SendConfiguration({"command": "Ping"}, timeout=timeout)

    def SetLogLevel(self, componentLevels, timeout=2.0):
        """Sets the log level for the visionmanager.

        Args:
            componentLevels (dict): A dictionary of component names and their respective log levels.
            timeout (float, optional): Time in seconds after which the command is assumed to have failed.
        """
        return self._SendConfiguration({
            "command": "SetLogLevel",
            "componentLevels": componentLevels
        }, timeout=timeout)

    def Cancel(self, timeout=2.0):
        # type: (float) -> typing.Dict
        """Cancels the current command.

        Args:
            timeout (float, optional): Time in seconds after which the command is assumed to have failed.
        """
        log.info('Canceling command...')
        response = self._SendConfiguration({"command": "Cancel"}, timeout=timeout)
        log.info('Command is stopped')
        return response

    def Quit(self, timeout=2.0):
        # type: (float) -> typing.Dict
        """Quits the visionmanager.

        Args:
            timeout (float, optional): Time in seconds after which the command is assumed to have failed.
        """
        log.info('stopping visionserver...')
        response = self._SendConfiguration({"command": "Quit"}, timeout=timeout)
        log.info('visionserver is stopped')
        return response

    def GetTaskStateService(self, taskId=None, cycleIndex=None, taskType=None, timeout=4.0):
        """Gets the task state from visionmanager

        Args:
            taskId (str, optional): the taskId to retrieve the detected objects from. If not specified, defaults to current slaverequest id
            cycleIndex(str, optional): The cycle index
            taskType (str, optional): the taskType to retrieve the detected objects from. If not specified, defaults to the controller monitor task
            timeout (float, optional): Time in seconds after which the command is assumed to have failed.

        Returns:
            A dictionary with the structure:

            taskParameters(dict, optional): describes the task specific parameters if present, eg. detection params, execution verification params..
            initializeTaskMS(int): timestamp at which the task was received and initialized , in ms (linux epoch)
            isStopTask(bool): True if task is currently running
            scenepk(str): scene file name
            taskId(str): the taskId for which the status was requested
            taskStatus(str): status of the task
            taskStatusMessage(str, optional): describes the task status
            taskType(str): the taskType for which the status was requested

        """
        command = {"command": "GetTaskState"}
        if taskId:
            command['taskId'] = taskId
        if cycleIndex:
            command['cycleIndex'] = cycleIndex
        if taskType:
            command['taskType'] = taskType
        response = self._SendConfiguration(command, timeout=timeout)
        return response

    def GetVisionStatistics(self, taskId=None, cycleIndex=None, taskType=None, timeout=2.0):
        """Gets the latest vision stats

        Args:
            taskId (str, optional): the taskId to retrieve the detected objects from. If not specified, retrieves all currently active vision tasks
            cycleIndex (str, optional): The cycle index
            taskType (str, optional): If specified, the task type to retrieve the detected objects from.
            timeout (float, optional): Time in seconds after which the command is assumed to have failed.

        Returns:
            A dictionary with a list of all currently active vision task statistics. Each task statistics have the structure:

            cycleIndex(str)
            taskId(str)
            taskType(str)
            taskStartTimeMS(int)
            totalDetectionTimeMS(int)
            totalDetectionCount(int)
            totalGetImagesCount(int)
            targetURIs(str)
            detectionHistory(list)

        """
        command = {'command': 'GetVisionStatistics'}
        if taskId:
            command['taskId'] = taskId
        if cycleIndex:
            command['cycleIndex'] = cycleIndex
        if taskType:
            command['taskType'] = taskType
        return self._ExecuteCommand(command, timeout=timeout)

    def GetStatusPort(self, timeout=2.0):
        # type: (float) -> typing.Any
        """Gets the status port of visionmanager.

        Args:
            timeout (float, optional): Time in seconds after which the command is assumed to have failed.

        Returns:
            A dictionary with the status port number

        """
        log.verbose("Getting status port...")
        command = {'command': 'GetStatusPort'}
        return self._ExecuteCommand(command, timeout=timeout)

    def GetConfigPort(self, timeout=2.0):
        # type: (float) -> typing.Any
        """Gets the config port of visionmanager

        Args:
            timeout (float, optional): Time in seconds after which the command is assumed to have failed.

        Returns:
            A dictionary with the config port number

        """
        log.verbose("Getting config port...")
        command = {'command': 'GetConfigPort'}
        return self._ExecuteCommand(command, timeout=timeout)
=======
        Args:
            taskId (optional): if specified, the specific taskId to stop
            taskType (optional): if specified, only stop tasks of this task type
            taskTypes (optional): if specified, a list of task types to stop
            waitForStop (optional): if True, then wait for task to stop, otherwise just trigger it to stop, but do not wait
        """
        log.verbose('Stopping detection thread...')
        command = {"command": "ResumeTask", 'waitForStop':waitForStop}
        if taskId:
            command['taskId'] = taskId
        if taskIds:
            command['taskIds'] = taskIds
        if taskType:
            command['taskType'] = taskType
        if taskTypes:
            command['taskTypes'] = taskTypes
        if cycleIndex:
            command['cycleIndex'] = cycleIndex
        return self._ExecuteCommand(command, fireandforget=fireandforget, timeout=timeout)
    
    def StartVisualizePointCloudTask(self, vminitparams, locationName=None, sensorSelectionInfos=None, pointsize=None, ignoreocclusion=None, newerthantimestamp=None, request=True, timeout=2.0, filteringsubsample=None, filteringvoxelsize=None, filteringstddev=None, filteringnumnn=None):
        """Start point cloud visualization thread to sync camera info from the mujin controller and send the raw camera point clouds to mujin controller
        
        Args:
            vminitparams (dict): See documentation at the top of the file
            locationName (optional): name of the region
            cameranames (optional): a list of camera names to use for visualization, if None, then use all cameras available
            pointsize (optional): in millimeter
            ignoreocclusion (optional): whether to skip occlusion check
            newerthantimestamp (optional): if specified, starttimestamp of the image must be newer than this value in milliseconds
            request (optional): whether to take new images instead of getting off buffer
            timeout in seconds
            filteringsubsample (optional): point cloud filtering subsample parameter
            filteringvoxelsize (optional): point cloud filtering voxelization parameter in millimeter
            filteringstddev (optional): point cloud filtering std dev noise parameter
            filteringnumnn (optional): point cloud filtering number of nearest-neighbors parameter
        """
        log.verbose('Starting visualize pointcloud thread...')
        command = {'command': 'StartVisualizePointCloudTask',
                   }
        command.update(vminitparams)
        if locationName is not None:
            command['locationName'] = locationName
        if sensorSelectionInfos is not None:
            command['sensorSelectionInfos'] = list(sensorSelectionInfos)
        if pointsize is not None:
            command['pointsize'] = pointsize
        if ignoreocclusion is not None:
            command['ignoreocclusion'] = 1 if ignoreocclusion is True else 0
        if newerthantimestamp is not None:
            command['newerthantimestamp'] = newerthantimestamp
        if request is not None:
            command['request'] = 1 if request is True else 0
        if filteringsubsample is not None:
            command['filteringsubsample'] = filteringsubsample
        if filteringvoxelsize is not None:
            command['filteringvoxelsize'] = filteringvoxelsize
        if filteringstddev is not None:
            command['filteringstddev'] = filteringstddev
        if filteringnumnn is not None:
            command['filteringnumnn'] = filteringnumnn
        return self._ExecuteCommand(command, timeout=timeout)

    def BackupVisionLog(self, cycleIndex, sensorTimestamps=None, fireandforget=False, timeout=2.0):
        # type: (str, list, bool, float) -> typing.Dict
        if sensorTimestamps is None:
            sensorTimestamps = []
        command = {'command': 'BackupDetectionLogs', 'cycleIndex': cycleIndex, 'sensorTimestamps': sensorTimestamps}
        return self._ExecuteCommand(command, fireandforget=fireandforget, timeout=timeout)
>>>>>>> 86541079

    def GetLatestDetectedObjects(self, taskId=None, cycleIndex=None, taskType=None, timeout=2.0):
        """Gets the latest detected objects

        Args:
            taskId (str, optional): If specified, the taskId to retrieve the detected objects from.
            cycleIndex (str, optional): The cycle index
            taskType (str, optional): If specified, the task type to retrieve the detected objects from.
            timeout (float, optional): Time in seconds after which the command is assumed to have failed.

        Returns:
            A dictionary with a list of the latest detection results, having the structure:

            cycleIndex(str)
            detectedObjects(list)
            detectionResultState(dict)
            imageEndTimeStampMS(int)
            imageStartTimestampMS(int)
            locationName(string)
            pointCloudId(string)
            resultTimestampMS(int)
            sensorSelectionInfos(list)
            statsUID(string)
            targetUpdateName(string)
            taskId(string)

        """
<<<<<<< HEAD
        log.verbose("Getting latest detected objects...")
=======
>>>>>>> 86541079
        command = {'command': 'GetLatestDetectedObjects'}
        if taskId:
            command['taskId'] = taskId
        if cycleIndex:
            command['cycleIndex'] = cycleIndex
        if taskType:
            command['taskType'] = taskType
        return self._ExecuteCommand(command, timeout=timeout)
<<<<<<< HEAD

    def GetLatestDetectionResultImages(self, taskId=None, cycleIndex=None, taskType=None, newerthantimestamp=0, sensorSelectionInfo=None, metadataOnly=False, imageTypes=None, limit=None, timeout=2.0):
        """Gets the latest detected result images.

        Args:
            taskId (str, optional): If specified, the taskId to retrieve the detected objects from.
            cycleIndex (str, optional): The cycle index
            taskType (str, optional): If specified, the task type to retrieve the detected objects from.
            newerthantimestamp (bool, optional): If specified, starttimestamp of the image must be newer than this value in milliseconds.
            sensorSelectionInfos (list, optional): sensor selection infos (see schema)
            metadataOnly (bool, optional): Default: False
            imagesTypes (list, optional):
            limit (int, optional):
            timeout (float, optional): Time in seconds after which the command is assumed to have failed.

        Returns:
            A string with raw image data
=======
    
    def GetLatestDetectionResultImages(self, taskId=None, cycleIndex=None, taskType=None, newerthantimestamp=0, sensorSelectionInfo=None, metadataOnly=False, imageTypes=None, limit=None, blockwait=True, timeout=2.0):
        """gets the latest detected objects
>>>>>>> 86541079
        """
        log.verbose("Getting latest detection result images...")
        command = {'command': 'GetLatestDetectionResultImages', 'newerthantimestamp': newerthantimestamp}
        if taskId:
            command['taskId'] = taskId
        if cycleIndex:
            command['cycleIndex'] = cycleIndex
        if taskType:
            command['taskType'] = taskType
        if sensorSelectionInfo:
            command['sensorSelectionInfo'] = sensorSelectionInfo
        if metadataOnly:
            command['metadataOnly'] = metadataOnly
        if imageTypes:
            command['imageTypes'] = imageTypes
        if limit:
            command['limit'] = limit
<<<<<<< HEAD
        return self._ExecuteCommand(command, timeout=timeout, recvjson=False)

=======
        return self._ExecuteCommand(command, timeout=timeout, recvjson=False, blockwait=blockwait)

    def WaitForGetLatestDetectionResultImages(self, timeout=2.0):
        return self._WaitForResponse(recvjson=False, timeout=timeout)
    
>>>>>>> 86541079
    def GetDetectionHistory(self, timestamp, timeout=2.0):
        # type: (float, float) -> typing.Any
        """Gets detection result with given timestamp (sensor time)

        Args:
            timestamp (int): stamp in milliseconds of the sensor capture time ("targetsensortimestamp" from detected objects)
            timeout (float, optional): Time in seconds after which the command is assumed to have failed.

        Returns:
            A string with binary blob of detection data

        """
        log.verbose("Getting detection result at %r ...", timestamp)
        command = {
            'command': 'GetDetectionHistory',
            'timestamp': timestamp
        }
        return self._ExecuteCommand(command, timeout=timeout, recvjson=False)

    def StopTask(self, taskId=None, taskIds=None, taskType=None, taskTypes=None, cycleIndex=None, waitForStop=True, removeTask=False, fireandforget=False, timeout=2.0):
        """Stops a set of tasks that meet the filter criteria

        Args:
            taskId (str, optional): If specified, the specific taskId to stop
            taskIds?
            taskType (str, optional): If specified, only stop tasks of this task type
            taskTypes (list[str], optional): If specified, a list of task types to stop
            cycleIndex (str, optional): The cycle index
            waitForStop (bool, optional): If True, then wait for task to stop, otherwise just trigger it to stop, but do not wait
            removeTask (bool, optional): If True, then remove the task from being tracked by the vision manager and destroy all its resources. Will wait for the task to end before returning.
            fireandforget (bool, optional): Whether we should return immediately after sending the command. If True, return value is None.
            timeout (float, optional): Time in seconds after which the command is assumed to have failed.

        Returns:
            A dictionary with the structure:

            isStopped(bool): true, if the specific taskId or set of tasks with a specific taskType(s) is stopped

        """
        log.verbose('Stopping detection thread...')
        command = {"command": "StopTask", 'waitForStop':waitForStop, 'removeTask':removeTask}
        if taskId is not None:
            command['taskId'] = taskId
        if taskIds is not None:
            command['taskIds'] = taskIds
        if taskType is not None:
            command['taskType'] = taskType
        if taskTypes is not None:
            command['taskTypes'] = taskTypes
        if cycleIndex is not None:
            command['cycleIndex'] = cycleIndex
        return self._ExecuteCommand(command, fireandforget=fireandforget, timeout=timeout)

    def ResumeTask(self, taskId=None, taskIds=None, taskType=None, taskTypes=None, cycleIndex=None, waitForStop=True, fireandforget=False, timeout=2.0):
        """Resumes a set of tasks that meet the filter criteria

        Args:
            taskId (str, optional): If specified, the specific taskId to resume
            taskType (str, optional): If specified, only resume tasks of this task type
            taskTypes (list[str], optional): If specified, a list of task types to resume
            cycleIndex (str, optional): The cycle index
            waitForStop (bool, optional): DEPRECATED. This is unused.
            fireandforget (bool, optional): Whether we should return immediately after sending the command. If True, return value is None.
            timeout (float, optional): Time in seconds after which the command is assumed to have failed.

        Returns:
            A dictionary with a list of taskIds that have been resumed

        """
        log.verbose('Resuming detection thread...')
        command = {"command": "ResumeTask"}
        if taskId is not None:
            command['taskId'] = taskId
        if taskIds is not None:
            command['taskIds'] = taskIds
        if taskType is not None:
            command['taskType'] = taskType
        if taskTypes is not None:
            command['taskTypes'] = taskTypes
        if cycleIndex is not None:
            command['cycleIndex'] = cycleIndex
        return self._ExecuteCommand(command, fireandforget=fireandforget, timeout=timeout)

    def StartObjectDetectionTask(self, systemState=None, timeout=2.0, **ignoredArgs):
        """Starts detection thread to continuously detect objects. the vision server will send detection results directly to mujin controller.

        Args:
            systemState (types.systemState or dict): The state of the system. Used to select the profile that the vision task will use. See "Profile Selection" documentation for more details.

        Returns:
            A dictionary with the structure:

            taskId(str): Returns the taskId created, immediately once the call completes

        """
        log.verbose('Starting detection thread...')
        command = {'command': 'StartObjectDetectionTask'}
        if systemState is not None:
            command['systemState'] = systemState
        return self._ExecuteCommand(command, timeout=timeout)
    
<<<<<<< HEAD
    def StartContainerDetectionTask(self, systemState=None, timeout=2.0, **ignoredArgs):
        """Starts container detection thread to continuously detect a container. the vision server will send detection results directly to mujin controller.

        Args:
            systemState (types.systemState or dict): The state of the system. Used to select the profile that the vision task will use. See "Profile Selection" documentation for more details.

        Returns:
            A dictionary with the structure:

            taskId(str): Returns the taskId created, immediately once the call completes

        """
        log.verbose('Starting container detection thread...')
        command = {'command': 'StartContainerDetectionTask'}
        if systemState is not None:
            command['systemState'] = systemState
        return self._ExecuteCommand(command, timeout=timeout)
=======
    def _SendConfiguration(self, configuration, fireandforget=False, timeout=2.0, checkpreempt=True, recvjson=True):
        # type: (typing.Dict, bool, float, bool) -> typing.Dict
        if self._callerid:
            configuration['callerid'] = self._callerid
        response = self._configurationsocket.SendCommand(configuration, fireandforget=fireandforget, timeout=timeout, checkpreempt=checkpreempt)
        if not fireandforget:
            return self._ProcessResponse(response, command=configuration, recvjson=recvjson)
        return response
    
    def Ping(self, timeout=2.0):
        # type: (float) -> typing.Dict
        return self._SendConfiguration({"command": "Ping"}, timeout=timeout)
    
    def SetLogLevel(self, componentLevels, timeout=2.0):
        return self._SendConfiguration({
            "command": "SetLogLevel",
            "componentLevels": componentLevels
        }, timeout=timeout)
    
    def Cancel(self, timeout=2.0):
        # type: (float) -> typing.Dict
        log.info('canceling command...')
        response = self._SendConfiguration({"command": "Cancel"}, timeout=timeout)
        log.info('command is stopped')
        return response
    
    def Quit(self, timeout=2.0):
        # type: (float) -> typing.Dict
        log.info('stopping visionserver...')
        response = self._SendConfiguration({"command": "Quit"}, timeout=timeout)
        log.info('visionserver is stopped')
        return response
    
    def GetTaskStateService(self, taskId=None, cycleIndex=None, taskType=None, timeout=4.0):
        command = {"command": "GetTaskState"}
        if taskId:
            command['taskId'] = taskId
        if cycleIndex:
            command['cycleIndex'] = cycleIndex
        if taskType:
            command['taskType'] = taskType
        response = self._SendConfiguration(command, timeout=timeout)
        return response
>>>>>>> 86541079
    
    def StartVisualizePointCloudTask(self, systemState=None, timeout=2.0):
        """Start point cloud visualization thread to sync camera info from the mujin controller and send the raw camera point clouds to mujin controller

<<<<<<< HEAD
        Args:
            systemState (types.systemState or dict): The state of the system. Used to select the profile that the vision task will use. See "Profile Selection" documentation for more details.
        Returns:
            A dictionary with the structure:

            taskId(str): Returns the taskId created, immediately once the call completes

        """
        log.verbose('Starting visualize pointcloud thread...')
        command = {'command': 'StartVisualizePointCloudTask'}
        if systemState is not None:
            command['systemState'] = systemState
        return self._ExecuteCommand(command, timeout=timeout)

VisionControllerClient = VisionClient
=======
    # for subscribing to the state
    def GetPublishedState(self, timeout=None, fireandforget=False):
        if self._subscriber is None:
            self._subscriber = zmqsubscriber.ZmqSubscriber('tcp://%s:%d' % (self.hostname, self.statusport), ctx=self._ctx)
        rawState = self._subscriber.SpinOnce(timeout=timeout, checkpreemptfn=self._checkpreemptfn)
        if rawState is not None:
            return json.loads(rawState)
        return None
>>>>>>> 86541079
<|MERGE_RESOLUTION|>--- conflicted
+++ resolved
@@ -15,19 +15,10 @@
 # logging
 from logging import getLogger
 log = getLogger(__name__)
-<<<<<<< HEAD
 class VisionClient(object):
     """Mujin Vision client for binpicking tasks.
     """
 
-    _isok = False  # type: bool # False indicates that the client is about to be destroyed
-=======
-
-class VisionControllerClient(object):
-    """Mujin Vision Controller client for binpicking tasks.
-    """
-
->>>>>>> 86541079
     _ctx = None  # type: zmq.Context # zeromq context to use
     _ctxown = None  # type: zmq.Context
     # if owning the zeromq context, need to destroy it once done, so this value is set
@@ -41,15 +32,9 @@
     
     _callerid = None # the callerid to send to vision
     _checkpreemptfn = None # called periodically when in a loop
-<<<<<<< HEAD
-
-    _subsocket = None # used for subscribing to the state
-
-=======
     
     _subscriber = None # an instance of ZmqSubscriber, used for subscribing to the state
     
->>>>>>> 86541079
     def __init__(self, hostname='127.0.0.1', commandport=7004, ctx=None, checkpreemptfn=None, reconnectionTimeout=40, callerid=None):
         # type: (str, int, typing.Optional[zmq.Context], typing.Optional[typing.Callable], float, str) -> None
         """Connects to vision server, initializes vision server, and sets up parameters
@@ -67,12 +52,8 @@
         self.configurationport = commandport + 2
         self.statusport = commandport + 3
         self._callerid = callerid
-<<<<<<< HEAD
-
-=======
         self._checkpreemptfn = checkpreemptfn
         
->>>>>>> 86541079
         if ctx is None:
             self._ctxown = zmq.Context()
             self._ctxown.linger = 100
@@ -82,12 +63,7 @@
 
         self._commandsocket = zmqclient.ZmqClient(self.hostname, commandport, ctx=self._ctx, limit=3, checkpreemptfn=checkpreemptfn, reusetimeout=reconnectionTimeout)
         self._configurationsocket = zmqclient.ZmqClient(self.hostname, self.configurationport, ctx=self._ctx, limit=3, checkpreemptfn=checkpreemptfn, reusetimeout=reconnectionTimeout)
-<<<<<<< HEAD
-        self._isok = True
-
-=======
-    
->>>>>>> 86541079
+    
     def __del__(self):
         self.Destroy()
 
@@ -109,20 +85,10 @@
             except Exception as e:
                 log.exception('problem destroying configurationsocket: %s', e)
 
-<<<<<<< HEAD
-        if self._subsocket is not None:
-            try:
-                self._subsocket.close()
-            except Exception as e:
-                log.exception(u'caught socket: %s', e)
-            self._subsocket=None
-
-=======
         if self._subscriber is not None:
             self._subscriber.Destroy()
             self._subscriber = None
         
->>>>>>> 86541079
         if self._ctxown is not None:
             try:
                 self._ctxown.destroy()
@@ -138,18 +104,6 @@
             self._commandsocket.SetDestroy()
         if self._configurationsocket is not None:
             self._configurationsocket.SetDestroy()
-<<<<<<< HEAD
-
-    def _ExecuteCommand(self, command, fireandforget=False, timeout=2.0, recvjson=True, checkpreempt=True):
-        # type: (typing.Dict, bool, float, bool, bool) -> typing.Optional[typing.Dict]
-        if self._callerid:
-            command['callerid'] = self._callerid
-        response = self._commandsocket.SendCommand(command, fireandforget=fireandforget, timeout=timeout, recvjson=recvjson, checkpreempt=checkpreempt)
-        if fireandforget:
-            return None
-
-        def HandleError(response):
-=======
     
     def _ExecuteCommand(self, command, fireandforget=False, timeout=2.0, recvjson=True, checkpreempt=True, blockwait=True):
         # type: (typing.Dict, bool, float, bool, bool) -> typing.Optional[typing.Dict]
@@ -163,7 +117,6 @@
     def _ProcessResponse(self, response, command=None, recvjson=True):
         
         def _HandleError(response):
->>>>>>> 86541079
             # type: (typing.Optional[typing.Dict]) -> None
             if isinstance(response['error'], dict):  # until vision manager error handling is resolved
                 raise VisionControllerClientError(response['error'].get('desc', ''), errortype=response['error'].get('type', ''))
@@ -180,8 +133,6 @@
             if len(response) == 0:
                 raise VisionControllerClientError(_('Vision command %(command)s failed with empty response %(response)r') % {'command': command, 'response': response}, errortype='emptyresponseerror')
         return response
-<<<<<<< HEAD
-=======
 
     def _WaitForResponse(self, recvjson=True, timeout=None, command=None):
         """Waits for a response for a command sent on the RPC socket.
@@ -216,83 +167,6 @@
         """
         return self._commandsocket.IsWaitingReply()
 
-    def StartObjectDetectionTask(self, vminitparams, taskId=None, locationName=None, ignoreocclusion=None, targetDynamicDetectorParameters=None, detectionstarttimestamp=None, locale=None, maxnumfastdetection=1, maxnumdetection=0, stopOnNotNeedContainer=None, timeout=2.0, targetupdatename="", numthreads=None, cycleIndex=None, ignorePlanningState=None, ignoreDetectionFileUpdateChange=None, sendVerificationPointCloud=None, forceClearRegion=None, waitForTrigger=False, detectionTriggerMode=None, useLocationState=None, **kwargs):
-        """Starts detection thread to continuously detect objects. the vision server will send detection results directly to mujin controller.
-        
-        Args:
-            vminitparams (dict): See documentation at the top of the file
-            taskId (optional): the taskId to request for this task
-            targetname (optional): name of the target
-            locationName (optional): name of the bin
-            ignoreocclusion (optional): whether to skip occlusion check
-            targetDynamicDetectorParameters (optional): name of the collision obstacle
-            detectionstarttimestamp (optional): min image time allowed to be used for detection, if not specified, only images taken after this call will be used
-            sendVerificationPointCloud (optional): if True, then send the source verification point cloud via AddPointCloudObstacle
-
-            timeout (float, optional): in seconds
-            targetupdatename (optional): name of the detected target which will be returned from detector. If not set, then the value from initialization will be used
-            numthreads (optional): Number of threads used by different libraries that are used by the detector (ex. OpenCV, BLAS). If 0 or None, defaults to the max possible num of threads
-            cycleIndex (optional): cycle index
-
-            ignoreBinpickingStateForFirstDetection (optional): whether to start first detection without checking for binpicking state
-            maxContainerNotFound (optional): Max number of times detection results NotFound until container detection thread exits.
-            maxNumContainerDetection (optional): Max number of images to snap to get detection success until container detection thread exits.
-            forceClearRegion (bool) (optional): if True, then call detector->ClearRegion before any detection is done. This is usually used when a container contents in the detection location, and detector cannot reuse any history.
-            detectionTriggerMode (optional): If 'AutoOnChange', then wait for camera to be unoccluded and that the source container changed. if 'WaitTrigger', then the detector waits for `triggerDetectionCaptureInfo` to be published by planning in order to trigger the detector, otherwise it will not capture. The default value is 'AutoOnChange'
-            waitingMode (str, optional): Specifies the waiting mode of the task. If "", then task is processed reguarly. If "AfterFirstDetectionResults", then start waiting for a resume once the first detection results are sent over. If "StartWaiting", then go into waiting right away.
-            stopOnNotNeedContainer (bool, optional): if true, then stop the detection based on needContainer signal
-            useLocationState (bool, optional): if true, then detector will sync with the location states from robotbridge to make sure the captures images are correct. If false, then ignore.
-            waitForTrigger: Deprecated.
-        
-        Returns:
-            dict: Returns immediately once the call completes
-        """
-        log.verbose('Starting detection thread...')
-        command = {'command': 'StartObjectDetectionTask',
-                   'targetupdatename': targetupdatename
-                   }
-        command.update(vminitparams)
-        if locationName is not None:
-            command['locationName'] = locationName
-        if taskId:
-            command['taskId'] = taskId
-        if ignoreocclusion is not None:
-            command['ignoreocclusion'] = 1 if ignoreocclusion is True else 0
-        if targetDynamicDetectorParameters is not None:
-            command['targetDynamicDetectorParameters'] = targetDynamicDetectorParameters
-        if detectionstarttimestamp is not None:
-            command['detectionstarttimestamp'] = detectionstarttimestamp
-        if locale is not None:
-            command['locale'] = locale
-        if sendVerificationPointCloud is not None:
-            command['sendVerificationPointCloud'] = sendVerificationPointCloud
-        if stopOnNotNeedContainer is not None:
-            command['stopOnNotNeedContainer'] = stopOnNotNeedContainer
-        if maxnumdetection is not None:
-            command['maxnumdetection'] = maxnumdetection
-        if maxnumfastdetection is not None:
-            command['maxnumfastdetection'] = maxnumfastdetection
-        if numthreads is not None:
-            command['numthreads'] = numthreads
-        if cycleIndex is not None:
-            command['cycleIndex'] = cycleIndex
-        if ignorePlanningState is not None:
-            command['ignorePlanningState'] = ignorePlanningState
-        if ignoreDetectionFileUpdateChange is not None:
-            command['ignoreDetectionFileUpdateChange'] = ignoreDetectionFileUpdateChange
-        if forceClearRegion is not None:
-            command['forceClearRegion'] = forceClearRegion
-        if detectionTriggerMode is not None:
-            command['detectionTriggerMode'] = detectionTriggerMode
-        if useLocationState is not None:
-            command['useLocationState'] = useLocationState
-        command.update(kwargs)
-        return self._ExecuteCommand(command, timeout=timeout)
-    
-    def StartContainerDetectionTask(self, vminitparams, taskId=None, locationName=None, ignoreocclusion=None, targetDynamicDetectorParameters=None, detectionstarttimestamp=None, locale=None, timeout=2.0, numthreads=None, cycleIndex=None, ignorePlanningState=None, stopOnNotNeedContainer=None, useLocationState=None, **kwargs):
-        """Starts container detection thread to continuously detect a container. the vision server will send detection results directly to mujin controller.
->>>>>>> 86541079
-
     def _SendConfiguration(self, configuration, fireandforget=False, timeout=2.0, checkpreempt=True):
         # type: (typing.Dict, bool, float, bool) -> typing.Dict
         """Sends a configuration command.
@@ -303,57 +177,23 @@
             timeout (float, optional): Time in seconds after which the command is assumed to have failed.
             checkpreempt (bool, optional): If a preempt function should be checked during execution.
         """
-        try:
-            return self._configurationsocket.SendCommand(configuration, fireandforget=fireandforget, timeout=timeout, checkpreempt=checkpreempt)
-        except Exception as e:
-            log.exception('Error occurred while sending configuration %r: %s', configuration, e)
-            raise
-
-<<<<<<< HEAD
-    ###############################
-
-    # Subscription command (subscribes to the state)
+        # type: (typing.Dict, bool, float, bool) -> typing.Dict
+        if self._callerid:
+            configuration['callerid'] = self._callerid
+        response = self._configurationsocket.SendCommand(configuration, fireandforget=fireandforget, timeout=timeout, checkpreempt=checkpreempt)
+        if not fireandforget:
+            return self._ProcessResponse(response, command=configuration, recvjson=recvjson)
+        return response
+
+    # for subscribing to the state
     def GetPublishedState(self, timeout=None, fireandforget=False):
-        if self._subsocket is None:
-            subsocket = self._ctx.socket(zmq.SUB)
-            subsocket.setsockopt(zmq.CONFLATE, 1) # store only newest message. have to call this before connect
-            subsocket.setsockopt(zmq.TCP_KEEPALIVE, 1) # turn on tcp keepalive, do these configuration before connect
-            subsocket.setsockopt(zmq.TCP_KEEPALIVE_IDLE, 2) # the interval between the last data packet sent (simple ACKs are not considered data) and the first keepalive probe; after the connection is marked to need keepalive, this counter is not used any further
-            subsocket.setsockopt(zmq.TCP_KEEPALIVE_INTVL, 2) # the interval between subsequential keepalive probes, regardless of what the connection has exchanged in the meantime
-            subsocket.setsockopt(zmq.TCP_KEEPALIVE_CNT, 2) # the number of unacknowledged probes to send before considering the connection dead and notifying the application layer
-            subsocket.connect('tcp://%s:%s'%(self.hostname,self.statusport))
-            subsocket.setsockopt(zmq.SUBSCRIBE, b'') # have to use b'' to make python3 compatible
-            self._subsocket = subsocket
-
-        starttime = time.time()
-        msg = None
-        # keep on reading any messages that are on the socket until end is reached
-        while True:
-            try:
-                msg = self._subsocket.recv_json(zmq.NOBLOCK)
-            except zmq.ZMQError as e:
-                if e.errno == zmq.EAGAIN:
-                    if msg is not None:
-                        break
-
-                else:
-                    log.exception('caught exception while trying to receive from subscriber socket: %s', e)
-                    try:
-                        self._subsocket.close()
-                    except Exception as e2:
-                        log.exception('failed to close subscriber socket: %s', e2)
-                    self._subsocket = None
-                    raise
-
-                # sleep a little and try again
-                self._subsocket.poll(20)
-            if timeout is not None and time.time() - starttime > timeout:
-                raise VisionControllerClientError('timeout to get response', u'%s:%d'%(self.hostname, self.statusport))
-
-            if self._checkpreemptfn is not None:
-                self._checkpreemptfn()
-        return msg
-
+        if self._subscriber is None:
+            self._subscriber = zmqsubscriber.ZmqSubscriber('tcp://%s:%d' % (self.hostname, self.statusport), ctx=self._ctx)
+        rawState = self._subscriber.SpinOnce(timeout=timeout, checkpreemptfn=self._checkpreemptfn)
+        if rawState is not None:
+            return json.loads(rawState)
+        return None
+    
     def GetPublishedStateService(self, timeout=4.0):
         '''
         Returns:
@@ -470,107 +310,6 @@
         if taskType:
             command['taskType'] = taskType
         return self._ExecuteCommand(command, timeout=timeout)
-
-    def GetStatusPort(self, timeout=2.0):
-        # type: (float) -> typing.Any
-        """Gets the status port of visionmanager.
-
-        Args:
-            timeout (float, optional): Time in seconds after which the command is assumed to have failed.
-
-        Returns:
-            A dictionary with the status port number
-
-        """
-        log.verbose("Getting status port...")
-        command = {'command': 'GetStatusPort'}
-        return self._ExecuteCommand(command, timeout=timeout)
-
-    def GetConfigPort(self, timeout=2.0):
-        # type: (float) -> typing.Any
-        """Gets the config port of visionmanager
-
-        Args:
-            timeout (float, optional): Time in seconds after which the command is assumed to have failed.
-
-        Returns:
-            A dictionary with the config port number
-
-        """
-        log.verbose("Getting config port...")
-        command = {'command': 'GetConfigPort'}
-        return self._ExecuteCommand(command, timeout=timeout)
-=======
-        Args:
-            taskId (optional): if specified, the specific taskId to stop
-            taskType (optional): if specified, only stop tasks of this task type
-            taskTypes (optional): if specified, a list of task types to stop
-            waitForStop (optional): if True, then wait for task to stop, otherwise just trigger it to stop, but do not wait
-        """
-        log.verbose('Stopping detection thread...')
-        command = {"command": "ResumeTask", 'waitForStop':waitForStop}
-        if taskId:
-            command['taskId'] = taskId
-        if taskIds:
-            command['taskIds'] = taskIds
-        if taskType:
-            command['taskType'] = taskType
-        if taskTypes:
-            command['taskTypes'] = taskTypes
-        if cycleIndex:
-            command['cycleIndex'] = cycleIndex
-        return self._ExecuteCommand(command, fireandforget=fireandforget, timeout=timeout)
-    
-    def StartVisualizePointCloudTask(self, vminitparams, locationName=None, sensorSelectionInfos=None, pointsize=None, ignoreocclusion=None, newerthantimestamp=None, request=True, timeout=2.0, filteringsubsample=None, filteringvoxelsize=None, filteringstddev=None, filteringnumnn=None):
-        """Start point cloud visualization thread to sync camera info from the mujin controller and send the raw camera point clouds to mujin controller
-        
-        Args:
-            vminitparams (dict): See documentation at the top of the file
-            locationName (optional): name of the region
-            cameranames (optional): a list of camera names to use for visualization, if None, then use all cameras available
-            pointsize (optional): in millimeter
-            ignoreocclusion (optional): whether to skip occlusion check
-            newerthantimestamp (optional): if specified, starttimestamp of the image must be newer than this value in milliseconds
-            request (optional): whether to take new images instead of getting off buffer
-            timeout in seconds
-            filteringsubsample (optional): point cloud filtering subsample parameter
-            filteringvoxelsize (optional): point cloud filtering voxelization parameter in millimeter
-            filteringstddev (optional): point cloud filtering std dev noise parameter
-            filteringnumnn (optional): point cloud filtering number of nearest-neighbors parameter
-        """
-        log.verbose('Starting visualize pointcloud thread...')
-        command = {'command': 'StartVisualizePointCloudTask',
-                   }
-        command.update(vminitparams)
-        if locationName is not None:
-            command['locationName'] = locationName
-        if sensorSelectionInfos is not None:
-            command['sensorSelectionInfos'] = list(sensorSelectionInfos)
-        if pointsize is not None:
-            command['pointsize'] = pointsize
-        if ignoreocclusion is not None:
-            command['ignoreocclusion'] = 1 if ignoreocclusion is True else 0
-        if newerthantimestamp is not None:
-            command['newerthantimestamp'] = newerthantimestamp
-        if request is not None:
-            command['request'] = 1 if request is True else 0
-        if filteringsubsample is not None:
-            command['filteringsubsample'] = filteringsubsample
-        if filteringvoxelsize is not None:
-            command['filteringvoxelsize'] = filteringvoxelsize
-        if filteringstddev is not None:
-            command['filteringstddev'] = filteringstddev
-        if filteringnumnn is not None:
-            command['filteringnumnn'] = filteringnumnn
-        return self._ExecuteCommand(command, timeout=timeout)
-
-    def BackupVisionLog(self, cycleIndex, sensorTimestamps=None, fireandforget=False, timeout=2.0):
-        # type: (str, list, bool, float) -> typing.Dict
-        if sensorTimestamps is None:
-            sensorTimestamps = []
-        command = {'command': 'BackupDetectionLogs', 'cycleIndex': cycleIndex, 'sensorTimestamps': sensorTimestamps}
-        return self._ExecuteCommand(command, fireandforget=fireandforget, timeout=timeout)
->>>>>>> 86541079
 
     def GetLatestDetectedObjects(self, taskId=None, cycleIndex=None, taskType=None, timeout=2.0):
         """Gets the latest detected objects
@@ -598,10 +337,6 @@
             taskId(string)
 
         """
-<<<<<<< HEAD
-        log.verbose("Getting latest detected objects...")
-=======
->>>>>>> 86541079
         command = {'command': 'GetLatestDetectedObjects'}
         if taskId:
             command['taskId'] = taskId
@@ -610,7 +345,6 @@
         if taskType:
             command['taskType'] = taskType
         return self._ExecuteCommand(command, timeout=timeout)
-<<<<<<< HEAD
 
     def GetLatestDetectionResultImages(self, taskId=None, cycleIndex=None, taskType=None, newerthantimestamp=0, sensorSelectionInfo=None, metadataOnly=False, imageTypes=None, limit=None, timeout=2.0):
         """Gets the latest detected result images.
@@ -628,11 +362,6 @@
 
         Returns:
             A string with raw image data
-=======
-    
-    def GetLatestDetectionResultImages(self, taskId=None, cycleIndex=None, taskType=None, newerthantimestamp=0, sensorSelectionInfo=None, metadataOnly=False, imageTypes=None, limit=None, blockwait=True, timeout=2.0):
-        """gets the latest detected objects
->>>>>>> 86541079
         """
         log.verbose("Getting latest detection result images...")
         command = {'command': 'GetLatestDetectionResultImages', 'newerthantimestamp': newerthantimestamp}
@@ -650,16 +379,11 @@
             command['imageTypes'] = imageTypes
         if limit:
             command['limit'] = limit
-<<<<<<< HEAD
-        return self._ExecuteCommand(command, timeout=timeout, recvjson=False)
-
-=======
         return self._ExecuteCommand(command, timeout=timeout, recvjson=False, blockwait=blockwait)
 
     def WaitForGetLatestDetectionResultImages(self, timeout=2.0):
         return self._WaitForResponse(recvjson=False, timeout=timeout)
     
->>>>>>> 86541079
     def GetDetectionHistory(self, timestamp, timeout=2.0):
         # type: (float, float) -> typing.Any
         """Gets detection result with given timestamp (sensor time)
@@ -761,7 +485,6 @@
             command['systemState'] = systemState
         return self._ExecuteCommand(command, timeout=timeout)
     
-<<<<<<< HEAD
     def StartContainerDetectionTask(self, systemState=None, timeout=2.0, **ignoredArgs):
         """Starts container detection thread to continuously detect a container. the vision server will send detection results directly to mujin controller.
 
@@ -779,56 +502,10 @@
         if systemState is not None:
             command['systemState'] = systemState
         return self._ExecuteCommand(command, timeout=timeout)
-=======
-    def _SendConfiguration(self, configuration, fireandforget=False, timeout=2.0, checkpreempt=True, recvjson=True):
-        # type: (typing.Dict, bool, float, bool) -> typing.Dict
-        if self._callerid:
-            configuration['callerid'] = self._callerid
-        response = self._configurationsocket.SendCommand(configuration, fireandforget=fireandforget, timeout=timeout, checkpreempt=checkpreempt)
-        if not fireandforget:
-            return self._ProcessResponse(response, command=configuration, recvjson=recvjson)
-        return response
-    
-    def Ping(self, timeout=2.0):
-        # type: (float) -> typing.Dict
-        return self._SendConfiguration({"command": "Ping"}, timeout=timeout)
-    
-    def SetLogLevel(self, componentLevels, timeout=2.0):
-        return self._SendConfiguration({
-            "command": "SetLogLevel",
-            "componentLevels": componentLevels
-        }, timeout=timeout)
-    
-    def Cancel(self, timeout=2.0):
-        # type: (float) -> typing.Dict
-        log.info('canceling command...')
-        response = self._SendConfiguration({"command": "Cancel"}, timeout=timeout)
-        log.info('command is stopped')
-        return response
-    
-    def Quit(self, timeout=2.0):
-        # type: (float) -> typing.Dict
-        log.info('stopping visionserver...')
-        response = self._SendConfiguration({"command": "Quit"}, timeout=timeout)
-        log.info('visionserver is stopped')
-        return response
-    
-    def GetTaskStateService(self, taskId=None, cycleIndex=None, taskType=None, timeout=4.0):
-        command = {"command": "GetTaskState"}
-        if taskId:
-            command['taskId'] = taskId
-        if cycleIndex:
-            command['cycleIndex'] = cycleIndex
-        if taskType:
-            command['taskType'] = taskType
-        response = self._SendConfiguration(command, timeout=timeout)
-        return response
->>>>>>> 86541079
     
     def StartVisualizePointCloudTask(self, systemState=None, timeout=2.0):
         """Start point cloud visualization thread to sync camera info from the mujin controller and send the raw camera point clouds to mujin controller
 
-<<<<<<< HEAD
         Args:
             systemState (types.systemState or dict): The state of the system. Used to select the profile that the vision task will use. See "Profile Selection" documentation for more details.
         Returns:
@@ -843,14 +520,4 @@
             command['systemState'] = systemState
         return self._ExecuteCommand(command, timeout=timeout)
 
-VisionControllerClient = VisionClient
-=======
-    # for subscribing to the state
-    def GetPublishedState(self, timeout=None, fireandforget=False):
-        if self._subscriber is None:
-            self._subscriber = zmqsubscriber.ZmqSubscriber('tcp://%s:%d' % (self.hostname, self.statusport), ctx=self._ctx)
-        rawState = self._subscriber.SpinOnce(timeout=timeout, checkpreemptfn=self._checkpreemptfn)
-        if rawState is not None:
-            return json.loads(rawState)
-        return None
->>>>>>> 86541079
+VisionControllerClient = VisionClient