--- conflicted
+++ resolved
@@ -70,7 +70,7 @@
     _subsocket = None # used for subscribing to the state
 
     def __init__(self, hostname='127.0.0.1', commandport=7004, ctx=None, checkpreemptfn=None, reconnectionTimeout=40, callerid=None):
-        # type: (str, int, typing.Optional[zmq.Context]) -> None
+        # type: (str, int, typing.Optional[zmq.Context], typing.Optional[typing.Callable], float, str) -> None
         """Connects to vision server, initializes vision server, and sets up parameters
 
         Args:
@@ -540,34 +540,7 @@
         """Starts detection thread to continuously detect objects. the vision server will send detection results directly to mujin controller.
 
         Args:
-<<<<<<< HEAD
             systemState (types.systemState or dict): The state of the system. Used to select the profile that the vision task will use. See "Profile Selection" documentation for more details.
-=======
-            vminitparams (dict): See documentation at the top of the file.
-
-            taskId (optional): The taskId to request for this task
-            targetname (optional): Name of the target
-            locationName (optional): Name of the location
-            ignoreocclusion (optional): Whether to skip occlusion check.
-            targetDynamicDetectorParameters (optional): name of the collision obstacle
-            detectionstarttimestamp (optional): Minimum timestamp of image that may be be used for detection. The image must be newer than this timestamp. If not specified, only images taken after this call will be used.
-            sendVerificationPointCloud (optional): If True, then send the source verification point cloud via AddPointCloudObstacle
-
-            timeout (float, optional): In seconds
-            targetupdatename (str, optional): Name of the detected target which will be returned from detector. If not set, then the value from initialization will be used
-            numthreads (int, optional): Number of threads used by different libraries that are used by the detector (ex. OpenCV, BLAS). If 0 or None, defaults to the max possible num of threads
-            cycleIndex (str, optional): Cycle index
-
-            ignoreBinpickingStateForFirstDetection (bool, optional): whether to start first detection without checking for binpicking state
-            maxContainerNotFound (int, optional): Max number of times detection results NotFound until container detection thread exits.
-            maxNumContainerDetection (int, optional): Max number of images to snap to get detection success until container detection thread exits.
-            forceClearRegion (bool, optional): if True, then call detector->ClearRegion before any detection is done. This is usually used when a container contents in the detection location, and detector cannot reuse any history.
-            detectionTriggerMode (bool, optional): If 'AutoOnChange', then wait for camera to be unoccluded and that the source container changed. if 'WaitTrigger', then the detector waits for `triggerDetectionCaptureInfo` to be published by planning in order to trigger the detector, otherwise it will not capture. The default value is 'AutoOnChange'
-            waitingMode (str, optional): Specifies the waiting mode of the task. If "", then task is processed reguarly. If "AfterFirstDetectionResults", then start waiting for a resume once the first detection results are sent over. If "StartWaiting", then go into waiting right away.
-            stopOnNotNeedContainer (bool, optional): if true, then stop the detection based on needContainer signal
-            useLocationState (bool, optional): if true, then detector will sync with the location states from robotbridge to make sure the captures images are correct. If false, then ignore.
-            waitForTrigger: Deprecated.
->>>>>>> d140cadb
 
         Returns:
             A dictionary with the structure:
@@ -580,35 +553,12 @@
         if systemState is not None:
             command['systemState'] = systemState
         return self._ExecuteCommand(command, timeout=timeout)
-<<<<<<< HEAD
     
     def StartContainerDetectionTask(self, systemState=None, timeout=2.0, **ignoredArgs):
         """Starts container detection thread to continuously detect a container. the vision server will send detection results directly to mujin controller.
 
         Args:
             systemState (types.systemState or dict): The state of the system. Used to select the profile that the vision task will use. See "Profile Selection" documentation for more details.
-=======
-
-    def StartContainerDetectionTask(self, vminitparams, taskId=None, locationName=None, ignoreocclusion=None, targetDynamicDetectorParameters=None, detectionstarttimestamp=None, locale=None, timeout=2.0, numthreads=None, cycleIndex=None, ignorePlanningState=None, stopOnNotNeedContainer=None, useLocationState=None, **kwargs):
-        """Starts container detection thread to continuously detect a container. the vision server will send detection results directly to mujin controller.
-
-        Args:
-            vminitparams (dict): See documentation at the top of the file
-            taskId (optional): the taskId to request for this task
-            targetname (optional): name of the target
-            locationName (optional): name of the bin
-            ignoreocclusion (optional): whether to skip occlusion check
-            targetDynamicDetectorParameters (optional): name of the collision obstacle
-            detectionstarttimestamp (optional): min image time allowed to be used for detection, if not specified, only images taken after this call will be used
-            timeout (optional): in seconds
-            numthreads (optional): Number of threads used by different libraries that are used by the detector (ex. OpenCV, BLAS). If 0 or None, defaults to the max possible num of threads
-            cycleIndex (str, optional): The cycle index
-            maxContainerNotFound (optional): Max number of times detection results NotFound until container detection thread exits.
-            maxNumContainerDetection (optional): Max number of images to snap to get detection success until container detection thread exits.
-            waitingMode (optional): Specifies the waiting mode of the task. If "", then task is processed reguarly. If "AfterFirstDetectionResults", then start waiting for a resume once the first detection results are sent over. If "StartWaiting", then go into waiting right away.
-            stopOnNotNeedContainer (bool, optional): if true, then stop the detection based on needContainer signal
-            useLocationState (bool, optional): if true, then detector will sync with the location states from robotbridge to make sure the captures images are correct. If false, then ignore.
->>>>>>> d140cadb
 
         Returns:
             A dictionary with the structure:
@@ -621,86 +571,20 @@
         if systemState is not None:
             command['systemState'] = systemState
         return self._ExecuteCommand(command, timeout=timeout)
-<<<<<<< HEAD
     
     def StartVisualizePointCloudTask(self, systemState=None, timeout=2.0):
-=======
-
-    def StartVisualizePointCloudTask(self, vminitparams, locationName=None, sensorSelectionInfos=None, pointsize=None, ignoreocclusion=None, newerthantimestamp=None, request=True, timeout=2.0, filteringsubsample=None, filteringvoxelsize=None, filteringstddev=None, filteringnumnn=None):
->>>>>>> d140cadb
         """Start point cloud visualization thread to sync camera info from the mujin controller and send the raw camera point clouds to mujin controller
 
         Args:
-<<<<<<< HEAD
             systemState (types.systemState or dict): The state of the system. Used to select the profile that the vision task will use. See "Profile Selection" documentation for more details.
+        Returns:
+            A dictionary with the structure:
+
+            taskId(str): Returns the taskId created, immediately once the call completes
+
         """
         log.verbose('Starting visualize pointcloud thread...')
         command = {'command': 'StartVisualizePointCloudTask'}
         if systemState is not None:
             command['systemState'] = systemState
-        return self._ExecuteCommand(command, timeout=timeout)
-=======
-            vminitparams (dict): See documentation at the top of the file
-            locationName (optional): name of the region
-            sensorSelectionInfos (list, optional): sensor selection infos (see schema)
-            pointsize (optional): in millimeter
-            ignoreocclusion (bool, optional): whether to skip occlusion check
-            newerthantimestamp (bool, optional): If specified, starttimestamp of the image must be newer than this value in milliseconds.
-            request (bool, optional): whether to take new images instead of getting off buffer
-            timeout (float, optional): Time in seconds after which the command is assumed to have failed.
-            filteringsubsample (optional): point cloud filtering subsample parameter
-            filteringvoxelsize (optional): point cloud filtering voxelization parameter in millimeter
-            filteringstddev (optional): point cloud filtering std dev noise parameter
-            filteringnumnn (optional): point cloud filtering number of nearest-neighbors parameter
-
-        Returns:
-            A dictionary with the structure:
-
-            taskId(str): Returns the taskId created, immediately once the call completes
-
-        """
-        log.verbose('Starting visualize pointcloud thread...')
-        command = {'command': 'StartVisualizePointCloudTask',
-                   }
-        command.update(vminitparams)
-        if locationName is not None:
-            command['locationName'] = locationName
-        if sensorSelectionInfos is not None:
-            command['sensorSelectionInfos'] = list(sensorSelectionInfos)
-        if pointsize is not None:
-            command['pointsize'] = pointsize
-        if ignoreocclusion is not None:
-            command['ignoreocclusion'] = 1 if ignoreocclusion is True else 0
-        if newerthantimestamp is not None:
-            command['newerthantimestamp'] = newerthantimestamp
-        if request is not None:
-            command['request'] = 1 if request is True else 0
-        if filteringsubsample is not None:
-            command['filteringsubsample'] = filteringsubsample
-        if filteringvoxelsize is not None:
-            command['filteringvoxelsize'] = filteringvoxelsize
-        if filteringstddev is not None:
-            command['filteringstddev'] = filteringstddev
-        if filteringnumnn is not None:
-            command['filteringnumnn'] = filteringnumnn
-        return self._ExecuteCommand(command, timeout=timeout)
-
-    def BackupVisionLog(self, cycleIndex, sensorTimestamps=None, fireandforget=False, timeout=2.0):
-        """Backs up the vision log for a given cycle index
-
-        Args:
-            cycleIndex (str): The cycle index
-            sensorTimestamps (list, optional): The sensor timestamps to backup
-            fireandforget (bool, optional): Whether we should return immediately after sending the command. If True, return value is None.
-            timeout (float, optional): Time in seconds after which the command is assumed to have failed.
-
-        Returns:
-
-            An empty dictionary, not implemented!
-        """
-        # type: (str, list, bool, float) -> typing.Dict
-        command = {'command': 'BackupDetectionLogs', 'cycleIndex': cycleIndex}
-        if sensorTimestamps is not None:
-            command['sensorTimestamps'] = sensorTimestamps
-        return self._ExecuteCommand(command, fireandforget=fireandforget, timeout=timeout)
->>>>>>> d140cadb
+        return self._ExecuteCommand(command, timeout=timeout)