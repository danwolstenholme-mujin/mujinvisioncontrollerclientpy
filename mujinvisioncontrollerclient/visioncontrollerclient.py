--- conflicted
+++ resolved
@@ -430,12 +430,8 @@
             command['taskType'] = taskType
         return self._ExecuteCommand(command, timeout=timeout)
 
-<<<<<<< HEAD
     def GetLatestDetectionResultImages(self, taskId=None, cycleIndex=None, taskType=None, newerThanResultTimestampMS=0, sensorSelectionInfos=None, metadataOnly=False, imageTypes=None, limit=None, blockwait=True, timeout=2.0):
-=======
-    def GetLatestDetectionResultImages(self, taskId=None, cycleIndex=None, taskType=None, newerThanResultTimestampMS=0, sensorSelectionInfo=None, metadataOnly=False, imageTypes=None, limit=None, blockwait=True, timeout=2.0):
         # type: (Optional[str], Optional[str], Optional[str], int, Optional[Dict], bool, Optional[List], Optional[int], bool, float) -> Optional[str]
->>>>>>> 9c3900aa
         """Gets the latest detected result images.
 
         Args:
@@ -443,7 +439,7 @@
             cycleIndex (str, optional): Unique cycle index string for tracking, backing up, and differentiating cycles.
             taskType (str, optional): If specified, the task type to retrieve the detected objects from.
             newerThanResultTimestampMS (int, optional): If specified, starttimestamp of the image must be newer than this value in milliseconds. (Default: 0)
-            sensorSelectionInfo (dict, optional): Sensor selection infos (see schema).
+            sensorSelectionInfos (list of dict, optional): Sensor selection infos (see schema).
             metadataOnly (bool, optional): (Default: False)
             imageTypes (list, optional): Mujin image types
             limit (int, optional):
