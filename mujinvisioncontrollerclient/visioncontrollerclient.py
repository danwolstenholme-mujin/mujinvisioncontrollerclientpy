--- conflicted
+++ resolved
@@ -285,11 +285,7 @@
             command['async'] = 1 if async is True else 0
         return self._ExecuteCommand(command, timeout=timeout)
 
-<<<<<<< HEAD
-    def VisualizePointCloudOnController(self, vmState, regionname=None, cameranames=None, pointsize=None, ignoreocclusion=None, newerthantimestamp=None, request=True, timeout=2.0, filteringsubsample=None, filteringvoxelsize=None, filteringstddev=None, filteringnumnn=None):
-=======
-    def VisualizePointCloudOnController(self, regionname=None, cameranames=None, pointsize=None, ignoreocclusion=None, newerthantimestamp=None, request=True, timeout=2.0, visualizationFilteringSubsample=None, visualizationFilteringVoxelSize=None, visualizationFilteringStdDev=None, visualizationFilteringNumNN=None):
->>>>>>> 63f927f4
+    def VisualizePointCloudOnController(self, vmState, regionname=None, cameranames=None, pointsize=None, ignoreocclusion=None, newerthantimestamp=None, request=True, timeout=2.0, visualizationFilteringSubsample=None, visualizationFilteringVoxelSize=None, visualizationFilteringStdDev=None, visualizationFilteringNumNN=None):
         """Visualizes the raw camera point clouds on mujin controller
         :param vmState (dict): See documentation at the top of the file
         :param regionname: name of the region
