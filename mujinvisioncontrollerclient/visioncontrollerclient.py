# -*- coding: utf-8 -*-
# Copyright (C) 2012-2017 MUJIN Inc
# Mujin vision controller client for bin picking task

# system imports
import zmq
import json

# mujin imports
from mujincontrollerclient import zmqclient
from . import VisionControllerClientError

# logging
from logging import getLogger
log = getLogger(__name__)

"""
vminitparams (dict): Parameters needed for some visionmanager commands
    mujinControllerIp (str): controller client ip
    mujinControllerPort (int): controller client port
    mujinControllerUsernamePass (str): controller client "{0}:{1}".format(username, password)

    binpickingTaskZmqPort (str):
    binpickingTaskHeartbeatPort (int):
    binpickingTaskHeartbeatTimeout (double): in seconds
    binpickingTaskScenePk (str):
    defaultTaskParameters (str): Params vision manager has to send to every request it makes to the mujin controller
    slaverequestid (str):
    controllertimeout (double): Controller command timeout in seconds (Default: 10s)
    tasktype (str): Controller client tasktype

    streamerIp (str):
    streamerPort (int):
    imagesubscriberconfig (str): JSON string
    containerParameters (dict):

    targetname (str):
    targeturi (str):
    targetupdatename (str): Name of the detected target which will be returned from detector.
                            If not set, then the value from initialization will be used
    detectorconfigname (str): name of detector config
    targetdetectionarchiveurl (str): full url to download the target archive containing detector conf and templates
    dynamicDetectorParameters (str): allow passing of dynamically determined paramters to detector, python dict

    locale (str): (Default: en_US)

    visionManagerConfiguration (dict): 
    sensormapping(dict): cameraname(str) -> cameraid(str)
"""

class VisionControllerClient(object):
    """mujin vision controller client for bin picking task
    """

    _isok = False  # False indicates that the client is about to be destroyed
    _ctx = None  # zeromq context to use
    _ctxown = None  # if owning the zeromq context, need to destroy it once done, so this value is set
    hostname = None  # hostname of vision controller
    commandport = None  # command port of vision controller
    configurationport = None  # configuration port of vision controller, usually command port + 2

    def __init__(self, hostname, commandport, ctx=None):
        """connects to vision server, initializes vision server, and sets up parameters
        :param hostname: e.g. visioncontroller1
        :param commandport: e.g. 7004
        :param ctx: zmq context
        """
        self.hostname = hostname
        self.commandport = commandport
        self.configurationport = commandport + 2

        if ctx is None:
            assert(self._ctxown is None)
            self._ctxown = zmq.Context()
            self._ctxown.linger = 100
            self._ctx = self._ctxown
        else:
            self._ctx = ctx

        self._commandsocket = zmqclient.ZmqClient(self.hostname, commandport, self._ctx)
        self._configurationsocket = zmqclient.ZmqClient(self.hostname, self.configurationport, self._ctx)
        self._isok = True
    
    def __del__(self):
        self.Destroy()
    
    def Destroy(self):
        self.SetDestroy()

        if self._commandsocket is not None:
            try:
                self._commandsocket.Destroy()
                self._commandsocket = None
            except:
                log.exception()

        if self._configurationsocket is not None:
            try:
                self._configurationsocket.Destroy()
                self._configurationsocket = None
            except:
                log.exception()

        if self._ctxown is not None:
            try:
                self._ctxown.destroy()
                self._ctxown = None
            except:
                log.exception()

        self._ctx = None

    def SetDestroy(self):
        self._isok = False
        if self._commandsocket is not None:
            self._commandsocket.SetDestroy()
        if self._configurationsocket is not None:
            self._configurationsocket.SetDestroy()
    
    def _ExecuteCommand(self, command, fireandforget=False, timeout=2.0):
        response = self._commandsocket.SendCommand(command, fireandforget=fireandforget, timeout=timeout)
        if fireandforget:
            return None
        if 'error' in response:
            if isinstance(response['error'], dict):  # until vision manager error handling is resolved
                raise VisionControllerClientError(response['error'].get('type', ''), response['error'].get('desc', ''))

            else:
                raise VisionControllerClientError('unknownerror', u'Got unknown formatted error %r' % response['error'])
        if 'computationtime' in response:
            log.verbose('%s took %f seconds' % (command['command'], response['computationtime'] / 1000.0))
        else:
            log.verbose('%s executed successfully' % (command['command']))
        return response

    def IsDetectionRunning(self, timeout=10.0):
        log.verbose('checking detection status...')
        command = {'command': 'IsDetectionRunning'}
        return self._ExecuteCommand(command, timeout=timeout)['isdetectionrunning']
    
    def DetectObjects(self, vminitparams, regionname=None, cameranames=None, ignoreocclusion=None, newerthantimestamp=None, fastdetection=None, bindetection=None, request=False, timeout=10.0):
        """detects objects
        :param vminitparams (dict): See documentation at the top of the file
        :param regionname: name of the bin
        :param cameranames: a list of names of cameras to use for detection, if None, then use all cameras available
        :param ignoreocclusion: whether to skip occlusion check
        :param newerthantimestamp: if specified, starttimestamp of the image must be newer than this value in milliseconds
        :param fastdetection: whether to prioritize speed
        :param bindetection: whether to detect bin
        :param request: whether to request new images instead of getting images off the buffer
        :param timeout in seconds
        :return: detected objects in world frame in a json dictionary, the translation info is in millimeter, e.g. {'objects': [{'name': 'target_0', 'translation_': [1,2,3], 'quat_': [1,0,0,0], 'confidence': 0.8}]}
        """
        log.verbose('Detecting objects...')
        command = {"command": "DetectObjects",
                   }
        command.update(vminitparams)
        if regionname is not None:
            command['regionname'] = regionname
        if cameranames is not None:
            command['cameranames'] = list(cameranames)
        if ignoreocclusion is not None:
            command['ignoreocclusion'] = int(ignoreocclusion)
        if newerthantimestamp is not None:
            command['newerthantimestamp'] = newerthantimestamp
        if fastdetection is not None:
            command['fastdetection'] = int(fastdetection)
        if bindetection is not None:
            command['bindetection'] = int(bindetection)
        if request is not None:
            command['request'] = 1 if request is True else 0
        return self._ExecuteCommand(command, timeout=timeout)

    def StartDetectionThread(self, vminitparams, regionname=None, cameranames=None, executionverificationcameranames=None, worldResultOffsetTransform=None, ignoreocclusion=None, obstaclename=None, detectionstarttimestamp=None, locale=None, maxnumfastdetection=1, maxnumdetection=0, sendVerificationPointCloud=None, stopOnLeftInOrder=None, timeout=2.0, targetupdatename="", numthreads=None, cycleindex=None, destregionname=None, ignoreBinpickingStateForFirstDetection=None):
        """starts detection thread to continuously detect objects. the vision server will send detection results directly to mujin controller.
        :param vminitparams (dict): See documentation at the top of the file
        :param targetname: name of the target
        :param regionname: name of the bin
        :param cameranames: a list of names of cameras to use for detection, if None, then use all cameras available
        :param cameranames: a list of names of cameras to use for execution verification, if None, then use all cameras available
        :param worldResultOffsetTransform: the offset to be applied to detection result, in the format of {'translation_': [1,2,3], 'quat_': [1,0,0,0]}, unit is millimeter
        :param ignoreocclusion: whether to skip occlusion check
        :param obstaclename: name of the collision obstacle
        :param detectionstarttimestamp: min image time allowed to be used for detection, if not specified, only images taken after this call will be used
        :param sendVerificationPointCloud: if True, then send the verification point cloud via AddPointCloudObstacle
        :param timeout in seconds
        :param targetupdatename name of the detected target which will be returned from detector. If not set, then the value from initialization will be used
        :param numthreads Number of threads used by different libraries that are used by the detector (ex. OpenCV, BLAS). If 0 or None, defaults to the max possible num of threads
        :param cycleindex: cycle index
        :param destregionname: name of the destination region
        :param ignoreBinpickingStateForFirstDetection: whether to start first detection without checking for binpicking state
        :return: returns immediately once the call completes
        """
        log.verbose('Starting detection thread...')
        command = {'command': 'StartDetectionLoop',
                   'targetupdatename': targetupdatename
                   }
        command.update(vminitparams)
        if regionname is not None:
            command['regionname'] = regionname
        if cameranames is not None:
            command['cameranames'] = list(cameranames)
        if executionverificationcameranames is not None:
            command['executionverificationcameranames'] = list(executionverificationcameranames)
        if ignoreocclusion is not None:
            command['ignoreocclusion'] = 1 if ignoreocclusion is True else 0
        if obstaclename is not None:
            command['obstaclename'] = obstaclename
        if detectionstarttimestamp is not None:
            command['detectionstarttimestamp'] = detectionstarttimestamp
        if locale is not None:
            command['locale'] = locale
        if sendVerificationPointCloud is not None:
            command['sendVerificationPointCloud'] = sendVerificationPointCloud
        if stopOnLeftInOrder is not None:
            command['stoponleftinorder'] = stopOnLeftInOrder
        if worldResultOffsetTransform is not None:
            assert(len(worldResultOffsetTransform.get('translation_', [])) == 3)
            assert(len(worldResultOffsetTransform.get('quat_', [])) == 4)
            command['worldresultoffsettransform'] = worldResultOffsetTransform
        if maxnumdetection is not None:
            command['maxnumdetection'] = maxnumdetection
        if maxnumfastdetection is not None:
            command['maxnumfastdetection'] = maxnumfastdetection
        if numthreads is not None:
            command['numthreads'] = numthreads
        if cycleindex is not None:
            command['cycleindex'] = cycleindex
        if destregionname is not None:
            command['destregionname'] = destregionname
        if ignoreBinpickingStateForFirstDetection is not None:
            command['ignoreBinpickingStateForFirstDetection'] = bool(ignoreBinpickingStateForFirstDetection)
        return self._ExecuteCommand(command, timeout=timeout)
    
    def StopDetectionThread(self, fireandforget=False, timeout=2.0):
        """stops detection thread
        :param timeout in seconds
        """
        log.verbose('Stopping detection thread...')
        command = {"command": "StopDetectionLoop"}
        return self._ExecuteCommand(command, fireandforget=fireandforget, timeout=timeout)

    def SendPointCloudObstacleToController(self, vminitparams, regionname=None, cameranames=None, detectedobjects=None, obstaclename=None, newerthantimestamp=None, request=True, async=False, timeout=2.0):
        """Updates the point cloud obstacle with detected objects removed and sends it to mujin controller
        :param vminitparams (dict): See documentation at the top of the file
        :param regionname: name of the region
        :param cameranames: a list of camera names to use for visualization, if None, then use all cameras available
        :param detectedobjects: a list of detected objects in world frame, the translation info is in meter, e.g. [{'name': 'target_0', 'translation_': [1,2,3], 'quat_': [1,0,0,0], 'confidence': 0.8}]
        :param obstaclename: name of the obstacle
        :param newerthantimestamp: if specified, starttimestamp of the image must be newer than this value in milliseconds
        :param request: whether to take new images instead of getting off buffer
        :param async: whether the call is async
        :param timeout in seconds
        """
        log.verbose('Sending point cloud obstacle to mujin controller...')
        command = {'command': 'SendPointCloudObstacleToController'}
        command.update(vminitparams)
        if regionname is not None:
            command['regionname'] = regionname
        if cameranames is not None:
            command['cameranames'] = list(cameranames)
        if detectedobjects is not None:
            command['detectedobjects'] = list(detectedobjects)
        if newerthantimestamp is not None:
            command['newerthantimestamp'] = newerthantimestamp
        if obstaclename is not None:
            command['obstaclename'] = obstaclename
        if request is not None:
            command['request'] = 1 if request is True else 0
        if async is not None:
            command['async'] = 1 if async is True else 0
        return self._ExecuteCommand(command, timeout=timeout)


    def VisualizePointCloudOnController(self, vminitparams, regionname=None, cameranames=None, pointsize=None, ignoreocclusion=None, newerthantimestamp=None, request=True, timeout=2.0, visualizationFilteringSubsample=None, visualizationFilteringVoxelSize=None, visualizationFilteringStdDev=None, visualizationFilteringNumNN=None):
        """Visualizes the raw camera point clouds on mujin controller
        :param vminitparams (dict): See documentation at the top of the file
        :param regionname: name of the region
        :param cameranames: a list of camera names to use for visualization, if None, then use all cameras available
        :param pointsize: in meter
        :param ignoreocclusion: whether to skip occlusion check
        :param newerthantimestamp: if specified, starttimestamp of the image must be newer than this value in milliseconds
        :param request: whether to take new images instead of getting off buffer
        :param timeout in seconds
<<<<<<< HEAD
        :param visualizationFilteringSubsample: point cloud filtering subsample parameter
        :param visualizationFilteringVoxelSize: point cloud filtering voxelization parameter in millimeter
        :param visualizationFilteringStdDev: point cloud filtering std dev noise parameter
        :param visualizationFilteringNumNN: point cloud filtering number of nearest-neighbors parameter
=======
        :param filteringsubsample: point cloud filtering subsample parameter
        :param filteringvoxelsize: point cloud filtering voxelization parameter in millimeter
        :param filteringstddev: point cloud filtering std dev noise parameter
        :param filteringnumnn: point cloud filtering number of nearest-neighbors parameter
>>>>>>> 3c94229f
        """
        log.verbose('sending camera point cloud to mujin controller...')
        command = {'command': 'VisualizePointCloudOnController'}
        command.update(vminitparams)
        if regionname is not None:
            command['regionname'] = regionname
        if cameranames is not None:
            command['cameranames'] = list(cameranames)
        if pointsize is not None:
            command['pointsize'] = pointsize
        if ignoreocclusion is not None:
            command['ignoreocclusion'] = 1 if ignoreocclusion is True else 0
        if newerthantimestamp is not None:
            command['newerthantimestamp'] = newerthantimestamp
        if request is not None:
            command['request'] = 1 if request is True else 0
        if visualizationFilteringSubsample is not None:
            command['visualizationFilteringSubsample'] = visualizationFilteringSubsample
        if visualizationFilteringVoxelSize is not None:
            command['visualizationFilteringVoxelSize'] = visualizationFilteringVoxelSize
        if visualizationFilteringStdDev is not None:
            command['visualizationFilteringStdDev'] = visualizationFilteringStdDev
        if visualizationFilteringNumNN is not None:
            command['visualizationFilteringNumNN'] = visualizationFilteringNumNN
        return self._ExecuteCommand(command, timeout=timeout)

    def ClearVisualizationOnController(self, fireandforget=False, timeout=2.0):
        """Clears visualization made by VisualizePointCloudOnController
        :param timeout in seconds
        """
        log.verbose("clearing visualization on mujin controller...")
        command = {'command': 'ClearVisualizationOnController'}
        return self._ExecuteCommand(command, fireandforget=fireandforget, timeout=timeout)


    def StartVisualizePointCloudThread(self, vminitparams, regionname=None, cameranames=None, pointsize=None, ignoreocclusion=None, newerthantimestamp=None, request=True, timeout=2.0, visualizationFilteringSubsample=None, visualizationFilteringVoxelSize=None, visualizationFilteringStdDev=None, visualizationFilteringNumNN=None):
        """Start point cloud visualization thread to sync camera info from the mujin controller and send the raw camera point clouds to mujin controller
        :param vminitparams (dict): See documentation at the top of the file
        :param regionname: name of the region
        :param cameranames: a list of camera names to use for visualization, if None, then use all cameras available
        :param pointsize: in millimeter
        :param ignoreocclusion: whether to skip occlusion check
        :param newerthantimestamp: if specified, starttimestamp of the image must be newer than this value in milliseconds
        :param request: whether to take new images instead of getting off buffer
        :param timeout in seconds
<<<<<<< HEAD
        :param visualizationFilteringSubsample: point cloud filtering subsample parameter
        :param visualizationFilteringVoxelSize: point cloud filtering voxelization parameter in millimeter
        :param visualizationFilteringStdDev: point cloud filtering std dev noise parameter
        :param visualizationFilteringNumNN: point cloud filtering number of nearest-neighbors parameter
=======
        :param filteringsubsample: point cloud filtering subsample parameter
        :param filteringvoxelsize: point cloud filtering voxelization parameter in millimeter
        :param filteringstddev: point cloud filtering std dev noise parameter
        :param filteringnumnn: point cloud filtering number of nearest-neighbors parameter
>>>>>>> 3c94229f
        """

        log.verbose('Starting visualize pointcloud thread...')
        command = {'command': 'StartVisualizePointCloudThread',
                   }
        command.update(vminitparams)
        if regionname is not None:
            command['regionname'] = regionname
        if cameranames is not None:
            command['cameranames'] = list(cameranames)
        if pointsize is not None:
            command['pointsize'] = pointsize
        if ignoreocclusion is not None:
            command['ignoreocclusion'] = 1 if ignoreocclusion is True else 0
        if newerthantimestamp is not None:
            command['newerthantimestamp'] = newerthantimestamp
        if request is not None:
            command['request'] = 1 if request is True else 0
        if visualizationFilteringSubsample is not None:
            command['visualizationFilteringSubsample'] = visualizationFilteringSubsample
        if visualizationFilteringVoxelSize is not None:
            command['visualizationFilteringVoxelSize'] = visualizationFilteringVoxelSize
        if visualizationFilteringStdDev is not None:
            command['visualizationFilteringStdDev'] = visualizationFilteringStdDev
        if visualizationFilteringNumNN is not None:
            command['visualizationFilteringNumNN'] = visualizationFilteringNumNN
        return self._ExecuteCommand(command, timeout=timeout)
    
    def StopVisualizePointCloudThread(self, fireandforget=False, timeout=2.0, clearPointCloud=False):
        """Stops visualize point cloud thread
        :param timeout in seconds
        :param clearPointCloud: whether to also clear pointcloud on controller
        """
        log.verbose("Stopping visualzie pointcloud thread...")
        command = {'command': 'StopVisualizePointCloudThread', 'clearPointCloud': clearPointCloud}
        return self._ExecuteCommand(command, fireandforget=fireandforget, timeout=timeout)
    
    def GetVisionmanagerConfig(self, timeout=2.0):
        """Gets the current visionmanager config json string
        """
        log.verbose('getting current visionmanager config...')
        command = {'command': 'GetVisionmanagerConfig'}
        return self._ExecuteCommand(command, timeout=timeout)

    def GetDetectorConfig(self, timeout=2.0):
        """Gets the current detector config json string
        """
        log.verbose('getting current detector config...')
        command = {'command': 'GetDetectorConfig'}
        return self._ExecuteCommand(command, timeout=timeout)

    def GetImagesubscriberConfig(self, timeout=2.0):
        """Gets the current imagesubscriber config json string
        """
        log.verbose('getting current imagesubscriber config...')
        command = {'command': 'GetImagesubscriberConfig'}
        return self._ExecuteCommand(command, timeout=timeout)

    def SaveVisionmanagerConfig(self, visionmanagerconfigname, config="", timeout=2.0):
        """Saves the visionmanager config to disk
        :param visionmanagerconfigname name of the visionmanager config
        :param config if not specified, then saves the current config
        """
        log.verbose('saving visionmanager config to disk...')
        command = {'command': 'SaveVisionmanagerConfig'}
        if config != '':
            command['config'] = config
        return self._ExecuteCommand(command, timeout=timeout)

    def SaveDetectorConfig(self, detectorconfigname, config="", timeout=2.0):
        """Saves the detector config to disk
        :param detectorconfigname name of the detector config
        :param config if not specified, then saves the current config
        """
        log.verbose('saving detector config to disk...')
        command = {'command': 'SaveDetectorConfig'}
        if config != '':
            command['config'] = config
        return self._ExecuteCommand(command, timeout=timeout)

    def SaveImagesubscriberConfig(self, imagesubscriberconfigname, config="", timeout=2.0):
        """Saves the imagesubscriber config to disk
        :param imagesubscriberconfigname name of the imagesubscriber config
        :param config if not specified, then saves the current config
        """
        log.verbose('saving imagesubscriber config to disk...')
        command = {'command': 'SaveImagesubscriberConfig'}
        if config != '':
            command['config'] = config
        return self._ExecuteCommand(command, timeout=timeout)

    def BackupVisionLog(self, cycleIndex, fireandforget=False, timeout=2.0):
        command = {'command': 'BackupDetectionLogs', 'cycleIndex': cycleIndex}
        return self._ExecuteCommand(command, fireandforget=fireandforget, timeout=timeout)

    ############################
    # internal methods
    ############################

    def SyncRegion(self, vminitparams, regionname=None, timeout=2.0):
        """updates vision server with the lastest container info on mujin controller
        usage: user may want to update the region's transform on the vision server after it gets updated on the mujin controller
        :param vminitparams (dict): See documentation at the top of the file
        :param regionname: name of the bin
        :param timeout in seconds
        """
        log.verbose('Updating region...')
        command = {'command': 'SyncRegion'}
        command.update(vminitparams)
        if regionname is not None:
            command['regionname'] = regionname
        return self._ExecuteCommand(command, timeout=timeout)

    def SyncCameras(self, vminitparams, regionname=None, cameranames=None, timeout=2.0):
        """updates vision server with the lastest camera info on mujin controller
        usage: user may want to update a camera's transform on the vision server after it gets updated on the mujin controller
        :param vminitparams (dict): See documentation at the top of the file
        :param regionname: name of the bin, of which the relevant camera info gets updated
        :param cameranames: a list of names of cameras, if None, then use all cameras available
        :param timeout in seconds
        """
        log.verbose('Updating cameras...')
        command = {'command': 'SyncCameras',
                   }
        command.update(vminitparams)
        if regionname is not None:
            command['regionname'] = regionname
        if cameranames is not None:
            command['cameranames'] = list(cameranames)
        return self._ExecuteCommand(command, timeout=timeout)

    def GetCameraId(self, cameraname, timeout=2.0):
        """gets the id of the camera
        :param cameraname: name of the camera
        :param timeout in seconds
        """
        log.verbose("Getting camera id...")
        command = {'command': 'GetCameraId',
                   'cameraname': cameraname}
        return self._ExecuteCommand(command, timeout=timeout)

    def GetStatusPort(self, timeout=2.0):
        """gets the status port of visionmanager
        """
        log.verbose("Getting status port...")
        command = {'command': 'GetStatusPort'}
        return self._ExecuteCommand(command, timeout=timeout)

    def GetConfigPort(self, timeout=2.0):
        """gets the config port of visionmanager
        """
        log.verbose("Getting config port...")
        command = {'command': 'GetConfigPort'}
        return self._ExecuteCommand(command, timeout=timeout)

    def GetLatestDetectedObjects(self, returnpoints=False, timeout=2.0):
        """gets the latest detected objects
        """
        log.verbose("Getting latest detected objects...")
        command = {'command': 'GetLatestDetectedObjects', 'returnpoints': returnpoints}
        return self._ExecuteCommand(command, timeout=timeout)

    def GetStatistics(self, timeout=2.0):
        """gets the latest vision stats
        """
        log.verbose("Getting latest vision stats...")
        command = {'command': 'GetStatistics'}
        return self._ExecuteCommand(command, timeout=timeout)

    def _SendConfiguration(self, configuration, fireandforget=False, timeout=2.0):
        try:
            return self._configurationsocket.SendCommand(configuration, fireandforget=fireandforget, timeout=timeout)
        except:
            log.exception('occured while sending configuration %r', configuration)
            raise

    def Ping(self, timeout=2.0):
        return self._SendConfiguration({"command": "Ping"}, timeout=timeout)

    def Cancel(self, timeout=2.0):
        log.info('canceling command...')
        response = self._SendConfiguration({"command": "Cancel"}, timeout=timeout)
        log.info('command is stopped')
        return response

    def Quit(self, timeout=2.0):
        log.info('stopping visionserver...')
        response = self._SendConfiguration({"command": "Quit"}, timeout=timeout)
        log.info('visionserver is stopped')
        return response<|MERGE_RESOLUTION|>--- conflicted
+++ resolved
@@ -271,8 +271,7 @@
             command['async'] = 1 if async is True else 0
         return self._ExecuteCommand(command, timeout=timeout)
 
-
-    def VisualizePointCloudOnController(self, vminitparams, regionname=None, cameranames=None, pointsize=None, ignoreocclusion=None, newerthantimestamp=None, request=True, timeout=2.0, visualizationFilteringSubsample=None, visualizationFilteringVoxelSize=None, visualizationFilteringStdDev=None, visualizationFilteringNumNN=None):
+    def VisualizePointCloudOnController(self, vminitparams, regionname=None, cameranames=None, pointsize=None, ignoreocclusion=None, newerthantimestamp=None, request=True, timeout=2.0, filteringsubsample=None, filteringvoxelsize=None, filteringstddev=None, filteringnumnn=None):
         """Visualizes the raw camera point clouds on mujin controller
         :param vminitparams (dict): See documentation at the top of the file
         :param regionname: name of the region
@@ -282,17 +281,10 @@
         :param newerthantimestamp: if specified, starttimestamp of the image must be newer than this value in milliseconds
         :param request: whether to take new images instead of getting off buffer
         :param timeout in seconds
-<<<<<<< HEAD
-        :param visualizationFilteringSubsample: point cloud filtering subsample parameter
-        :param visualizationFilteringVoxelSize: point cloud filtering voxelization parameter in millimeter
-        :param visualizationFilteringStdDev: point cloud filtering std dev noise parameter
-        :param visualizationFilteringNumNN: point cloud filtering number of nearest-neighbors parameter
-=======
         :param filteringsubsample: point cloud filtering subsample parameter
         :param filteringvoxelsize: point cloud filtering voxelization parameter in millimeter
         :param filteringstddev: point cloud filtering std dev noise parameter
         :param filteringnumnn: point cloud filtering number of nearest-neighbors parameter
->>>>>>> 3c94229f
         """
         log.verbose('sending camera point cloud to mujin controller...')
         command = {'command': 'VisualizePointCloudOnController'}
@@ -309,14 +301,14 @@
             command['newerthantimestamp'] = newerthantimestamp
         if request is not None:
             command['request'] = 1 if request is True else 0
-        if visualizationFilteringSubsample is not None:
-            command['visualizationFilteringSubsample'] = visualizationFilteringSubsample
-        if visualizationFilteringVoxelSize is not None:
-            command['visualizationFilteringVoxelSize'] = visualizationFilteringVoxelSize
-        if visualizationFilteringStdDev is not None:
-            command['visualizationFilteringStdDev'] = visualizationFilteringStdDev
-        if visualizationFilteringNumNN is not None:
-            command['visualizationFilteringNumNN'] = visualizationFilteringNumNN
+        if filteringsubsample is not None:
+            command['filteringsubsample'] = filteringsubsample
+        if filteringvoxelsize is not None:
+            command['filteringvoxelsize'] = filteringvoxelsize
+        if filteringstddev is not None:
+            command['filteringstddev'] = filteringstddev
+        if filteringnumnn is not None:
+            command['filteringnumnn'] = filteringnumnn
         return self._ExecuteCommand(command, timeout=timeout)
 
     def ClearVisualizationOnController(self, fireandforget=False, timeout=2.0):
@@ -326,9 +318,8 @@
         log.verbose("clearing visualization on mujin controller...")
         command = {'command': 'ClearVisualizationOnController'}
         return self._ExecuteCommand(command, fireandforget=fireandforget, timeout=timeout)
-
-
-    def StartVisualizePointCloudThread(self, vminitparams, regionname=None, cameranames=None, pointsize=None, ignoreocclusion=None, newerthantimestamp=None, request=True, timeout=2.0, visualizationFilteringSubsample=None, visualizationFilteringVoxelSize=None, visualizationFilteringStdDev=None, visualizationFilteringNumNN=None):
+    
+    def StartVisualizePointCloudThread(self, vminitparams, regionname=None, cameranames=None, pointsize=None, ignoreocclusion=None, newerthantimestamp=None, request=True, timeout=2.0, filteringsubsample=None, filteringvoxelsize=None, filteringstddev=None, filteringnumnn=None):
         """Start point cloud visualization thread to sync camera info from the mujin controller and send the raw camera point clouds to mujin controller
         :param vminitparams (dict): See documentation at the top of the file
         :param regionname: name of the region
@@ -338,19 +329,11 @@
         :param newerthantimestamp: if specified, starttimestamp of the image must be newer than this value in milliseconds
         :param request: whether to take new images instead of getting off buffer
         :param timeout in seconds
-<<<<<<< HEAD
-        :param visualizationFilteringSubsample: point cloud filtering subsample parameter
-        :param visualizationFilteringVoxelSize: point cloud filtering voxelization parameter in millimeter
-        :param visualizationFilteringStdDev: point cloud filtering std dev noise parameter
-        :param visualizationFilteringNumNN: point cloud filtering number of nearest-neighbors parameter
-=======
         :param filteringsubsample: point cloud filtering subsample parameter
         :param filteringvoxelsize: point cloud filtering voxelization parameter in millimeter
         :param filteringstddev: point cloud filtering std dev noise parameter
         :param filteringnumnn: point cloud filtering number of nearest-neighbors parameter
->>>>>>> 3c94229f
-        """
-
+        """
         log.verbose('Starting visualize pointcloud thread...')
         command = {'command': 'StartVisualizePointCloudThread',
                    }
@@ -367,14 +350,14 @@
             command['newerthantimestamp'] = newerthantimestamp
         if request is not None:
             command['request'] = 1 if request is True else 0
-        if visualizationFilteringSubsample is not None:
-            command['visualizationFilteringSubsample'] = visualizationFilteringSubsample
-        if visualizationFilteringVoxelSize is not None:
-            command['visualizationFilteringVoxelSize'] = visualizationFilteringVoxelSize
-        if visualizationFilteringStdDev is not None:
-            command['visualizationFilteringStdDev'] = visualizationFilteringStdDev
-        if visualizationFilteringNumNN is not None:
-            command['visualizationFilteringNumNN'] = visualizationFilteringNumNN
+        if filteringsubsample is not None:
+            command['filteringsubsample'] = filteringsubsample
+        if filteringvoxelsize is not None:
+            command['filteringvoxelsize'] = filteringvoxelsize
+        if filteringstddev is not None:
+            command['filteringstddev'] = filteringstddev
+        if filteringnumnn is not None:
+            command['filteringnumnn'] = filteringnumnn
         return self._ExecuteCommand(command, timeout=timeout)
     
     def StopVisualizePointCloudThread(self, fireandforget=False, timeout=2.0, clearPointCloud=False):
