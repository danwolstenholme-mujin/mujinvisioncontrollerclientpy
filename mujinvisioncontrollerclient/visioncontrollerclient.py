# -*- coding: utf-8 -*-
# Copyright (C) 2012-2015 MUJIN Inc
# Mujin vision controller client for bin picking task

# system imports
import json

# mujin imports
from mujincontrollerclient import zmqclient
from . import VisionControllerClientError

# logging
from logging import getLogger
log = getLogger(__name__)


class VisionControllerClient(object):
    """mujin vision controller client for bin picking task
    """

    _isok = False # False indicates that the client is about to be destroyed
    _ctx = None # zeromq context to use
    _ctxown = None # if owning the zeromq context, need to destroy it once done, so this value is set
    hostname = None # hostname of vision controller
    commandport = None # command port of vision controller
    configurationport = None # configuration port of vision controller, usually command port + 2

    def __init__(self, hostname, commandport, ctx=None):
        """connects to vision server, initializes vision server, and sets up parameters
        :param hostname: e.g. visioncontroller1
        :param commandport: e.g. 7004
        :param ctx: zmq context
        """
        self.hostname = hostname
        self.commandport = commandport
        self.configurationport = commandport + 2

        if ctx is None:
            assert(self._ctxown is None)
            self._ctxown = zmq.Context()
            self._ctxown.linger = 100
            self._ctx = self._ctxown
        else:
            self._ctx = ctx

        self._commandsocket = zmqclient.ZmqClient(self.hostname, commandport, self._ctx)
        self._configurationsocket = zmqclient.ZmqClient(self.hostname, self.configurationport, self._ctx)
        self._isok = True
        
    def __del__(self):
        self.Destroy()
        
    def Destroy(self):
        self.SetDestroy()

        if self._commandsocket is not None:
            try:
                self._commandsocket.Destroy()
                self._commandsocket = None
            except:
                log.exception()

        if self._configurationsocket is not None:
            try:
                self._configurationsocket.Destroy()
                self._configurationsocket = None
            except:
                log.exception()

        if self._ctxown is not None:
            try:
                self._ctxown.destroy()
                self._ctxown = None
            except:
                log.exception()

        self._ctx = None

    def SetDestroy(self):
        self._isok = False
        if self._commandsocket is not None:
            self._commandsocket.SetDestroy()
        if self._configurationsocket is not None:
            self._configurationsocket.SetDestroy()
        
    def _ExecuteCommand(self, command, timeout=1.0):
        response = self._commandsocket.SendCommand(command, timeout=timeout)
        if 'error' in response:
            if isinstance(response['error'], dict):  # until vision manager error handling is resolved
                raise VisionControllerClientError(response['error'].get('type', ''), response['error'].get('desc', ''))

            else:
                raise VisionControllerClientError('unknownerror', u'Got unknown formatted error %r' % response['error'])
        if 'computationtime' in response:
            log.verbose('%s took %f seconds' % (command['command'], response['computationtime'] / 1000.0))
        else:
            log.verbose('%s executed successfully' % (command['command']))
        return response

<<<<<<< HEAD
    def InitializeVisionServer(self, visionmanagerconfigname, detectorconfigname, imagesubscriberconfigname, targetname, streamerIp, streamerPort, controllerclient, timeout=10.0, locale="", targeturi="", slaverequestid=None, defaultTaskParameters=None, containerParameters=None, targetarchiveurl=None):
=======
    def InitializeVisionServer(self, visionmanagerconfig, detectorconfigname, imagesubscriberconfig, targetname, streamerIp, streamerPort, controllerclient, timeout=10.0, locale="", targeturi="", slaverequestid=None, defaultTaskParameters=None, containerParameters=None):
>>>>>>> 9f0bad55
        """initializes vision server
        :param visionmanagerconfig: visionmanager config dict
        :param detectorconfigname: name of detector config
        :param imagesubscriberconfig: imagesubscriber config dict
        :param targetname: name of the target object
        :param streamerIp: ip of streamer
        :param streamerPort: port of streamer
        :param controllerclient: pointer to the BinpickingControllerClient that connects to the mujin controller we want the vision server to talk to
        :param timeout: in seconds
        :param slaverequestid: the slaverequestid that the vision manager should use when sending results
        :param defaultTaskParameters: python dictionary of default task parameters to have vision manager send to every request it makes to the mujin controller
        :param containerParameters: python dictionary of container info
        :param targetarchiveurl: full url to download the target archive containing detector conf and templates
        """
        controllerusernamepass = '%s:%s' % (controllerclient.controllerusername, controllerclient.controllerpassword)
        command = {'command': 'Initialize',
                   'visionmanagerconfig': json.dumps(visionmanagerconfig),
                   'detectorconfigname': detectorconfigname,
                   'imagesubscriberconfig': json.dumps(imagesubscriberconfig),
                   'mujinControllerIp': controllerclient.controllerIp,
                   'mujinControllerPort': controllerclient.controllerPort,
                   'mujinControllerUsernamePass': controllerusernamepass,
                   'binpickingTaskZmqPort': controllerclient.taskzmqport,
                   'binpickingTaskHeartbeatPort': controllerclient.taskheartbeatport,
                   'binpickingTaskHeartbeatTimeout': controllerclient.taskheartbeattimeout,
                   'binpickingTaskScenePk': controllerclient.scenepk,
                   'targetname': targetname,
                   'streamerIp': streamerIp,
                   'streamerPort': streamerPort,
                   'tasktype': controllerclient.tasktype,
                   'locale': locale,
                   'targeturi': targeturi,
                   }
        if defaultTaskParameters is not None:
            command['defaultTaskParameters'] = json.dumps(defaultTaskParameters)
        if containerParameters is not None:
            command['containerParameters'] = json.dumps(containerParameters)
        if slaverequestid is not None:
            command['slaverequestid'] = slaverequestid
        if targetarchiveurl is not None and len(targetarchiveurl) > 0:
            command['targetarchiveurl'] = targetarchiveurl
        log.verbose('Initializing vision system...')
        return self._ExecuteCommand(command, timeout)

    def IsDetectionRunning(self, timeout=10.0):
        log.verbose('checking detection status...')
        command = {'command': 'IsDetectionRunning'}
        return self._ExecuteCommand(command, timeout)['isdetectionrunning']
    
    def DetectObjects(self, regionname=None, cameranames=None, ignoreocclusion=None, maxage=None, fetchimagetimeout=1000, fastdetection=None, bindetection=None, request=False, timeout=10.0):
        """detects objects
        :param regionname: name of the bin
        :param cameranames: a list of names of cameras to use for detection, if None, then use all cameras available
        :param ignoreocclusion: whether to skip occlusion check
        :param maxage: max time difference in ms allowed between the current time and the timestamp of image used for detection, 0 means infinity
        :param fetchimagetimeout: max time in ms to fetch images for detection
        :param fastdetection: whether to prioritize speed
        :param bindetection: whether to detect bin
        :param request: whether to request new images instead of getting images off the buffer
        :param timeout in seconds
        :return: detected objects in world frame in a json dictionary, the translation info is in milimeter, e.g. {'objects': [{'name': 'target_0', 'translation_': [1,2,3], 'quat_': [1,0,0,0], 'confidence': 0.8}]}
        """
        log.verbose('Detecting objects...')
        command = {"command": "DetectObjects",
                   }
        if regionname is not None:
            command['regionname'] = regionname
        if cameranames is not None:
            command['cameranames'] = list(cameranames)
        if ignoreocclusion is not None:
            command['ignoreocclusion'] = 1 if ignoreocclusion is True else 0
        if maxage is not None:
            command['maxage'] = maxage
        if fetchimagetimeout is not None:
            command['fetchimagetimeout'] = fetchimagetimeout
        if fastdetection is not None:
            command['fastdetection'] = 1 if fastdetection is True else 0
        if bindetection is not None:
            command['bindetection'] = 1 if bindetection is True else 0
        if request is not None:
            command['request'] = 1 if request is True else 0
        return self._ExecuteCommand(command, timeout)

    def StartDetectionThread(self, regionname=None, cameranames=None, worldResultOffsetTransform=None, voxelsize=None, pointsize=None, ignoreocclusion=None, maxage=None, fetchimagetimeout=None, obstaclename=None, starttime=None, locale=None, maxnumfastdetection=1, maxnumdetection=0, sendVerificationPointCloud=None, timeout=1.0):
        """starts detection thread to continuously detect objects. the vision server will send detection results directly to mujin controller.
        :param regionname: name of the bin
        :param cameranames: a list of names of cameras to use for detection, if None, then use all cameras available
        :param worldResultOffsetTransform: the offset to be applied to detection result, in the format of {'unit':  'm', 'translation_': [1,2,3], 'quat_': [1,0,0,0]}
        :param voxelsize: in meter
        :param pointsize: in meter
        :param ignoreocclusion: whether to skip occlusion check
        :param maxage: max time difference in ms allowed between the current time and the timestamp of image used for detection, 0 means infinity
        :param obstaclename: name of the collision obstacle
        :param starttime: min image time allowed to be used for detection, if not specified, only images taken after this call will be used
        :param sendVerificationPointCloud: if True, then send the verification point cloud via AddPointCloudObstacle
        :param timeout in seconds
        :return: returns immediately once the call completes
        """
        log.verbose('Starting detection thread...')
        command = {'command': 'StartDetectionLoop',
                   'maxnumfastdetection': maxnumfastdetection,
                   'maxnumdetection': maxnumdetection
                   }
        if regionname is not None:
            command['regionname'] = regionname
        if cameranames is not None:
            command['cameranames'] = list(cameranames)
        if voxelsize is not None:
            command['voxelsize'] = voxelsize
        if pointsize is not None:
            command['pointsize'] = pointsize
        if ignoreocclusion is not None:
            command['ignoreocclusion'] = 1 if ignoreocclusion is True else 0
        if maxage is not None:
            command['maxage'] = maxage
        if fetchimagetimeout is not None:
            command['fetchimagetimeout'] = maxage
        if obstaclename is not None:
            command[obstaclename] = obstaclename
        if starttime is not None:
            command['starttime'] = starttime
        if locale is not None:
            command['locale'] = locale
        if sendVerificationPointCloud is not None:
            command['sendVerificationPointCloud'] = sendVerificationPointCloud
        if worldResultOffsetTransform is not None:
            assert(len(worldResultOffsetTransform.get('translation_', [])) == 3)
            assert(len(worldResultOffsetTransform.get('quat_', [])) == 4)
            command['worldresultoffsettransform'] = worldResultOffsetTransform
        return self._ExecuteCommand(command, timeout)
    
    def StopDetectionThread(self, timeout=1.0):
        """stops detection thread
        :param timeout in seconds
        """
        log.verbose('Stopping detection thread...')
        command = {"command": "StopDetectionLoop"}
        return self._ExecuteCommand(command, timeout)

    def SendPointCloudObstacleToController(self, regionname=None, cameranames=None, detectedobjects=None, voxelsize=None, pointsize=None, obstaclename=None, maxage=None, fetchimagetimeout=1000, request=True, async=False, timeout=2.0):
        """Updates the point cloud obstacle with detected objects removed and sends it to mujin controller
        :param regionname: name of the region
        :param cameranames: a list of camera names to use for visualization, if None, then use all cameras available
        :param detectedobjects: a list of detected objects in world frame, the translation info is in meter, e.g. [{'name': 'target_0', 'translation_': [1,2,3], 'quat_': [1,0,0,0], 'confidence': 0.8}]
        :param voxelsize: in meter
        :param pointsize: in meter
        :param obstaclename: name of the obstacle
        :param request: whether to take new images instead of getting off buffer
        :param async: whether the call is async
        :param timeout in seconds
        """
        log.verbose('Sending point cloud obstacle to mujin controller...')
        command = {'command': 'SendPointCloudObstacleToController'}
        if regionname is not None:
            command['regionname'] = regionname
        if cameranames is not None:
            command['cameranames'] = list(cameranames)
        if detectedobjects is not None:
            command['detectedobjects'] = list(detectedobjects)
        if maxage is not None:
            command['maxage'] = maxage
        if fetchimagetimeout is not None:
            command['fetchimagetimeout'] = fetchimagetimeout
        if voxelsize is not None:
            command['voxelsize'] = voxelsize
        if pointsize is not None:
            command['pointsize'] = pointsize
        if obstaclename is not None:
            command['obstaclename'] = obstaclename
        if request is not None:
            command['request'] = 1 if request is True else 0
        if async is not None:
            command['async'] = 1 if async is True else 0
        return self._ExecuteCommand(command, timeout)

    def DetectRegionTransform(self, regionname=None, cameranames=None, ignoreocclusion=None, maxage=None, fetchimagetimeout=1000, request=True, timeout=2.0):
        """Detects the transform of the region
        :param regionname: name of the region
        :param cameranames: a list of camera names to use for visualization, if None, then use all cameras available
        :param ignoreocclusion: whether to skip occlusion check
        :param maxage: max time difference in ms allowed between the current time and the timestamp of image used for detection, 0 means infinity
        :param fetchimagetimeout: max time in ms to fetch images for detection
        :param request: whether to take new images instead of getting off buffer
        :param timeout in seconds
        """
        log.verbose('Detecting transform of region')
        command = {'command': 'DetectRegionTransform',
                   }
        if regionname is not None:
            command['regionname'] = regionname
        if cameranames is not None:
            command['cameranames'] = list(cameranames)
        if ignoreocclusion is not None:
            command['ignoreocclusion'] = 1 if ignoreocclusion is True else 0
        if maxage is not None:
            command['maxage'] = maxage
        if request is not None:
            command['request'] = 1 if request is True else 0
        return self._ExecuteCommand(command, timeout)

    def VisualizePointCloudOnController(self, regionname=None, cameranames=None, pointsize=None, voxelsize=None, ignoreocclusion=None, maxage=None, fetchimagetimeout=1000, request=True, timeout=2.0):
        """Visualizes the raw camera point clouds on mujin controller
        :param regionname: name of the region
        :param cameranames: a list of camera names to use for visualization, if None, then use all cameras available
        :param pointsize: in meter
        :param voxelsize: in original point cloud unit
        :param ignoreocclusion: whether to skip occlusion check
        :param maxage: max time difference in ms allowed between the current time and the timestamp of image used for detection, 0 means infinity
        :param fetchimagetimeout: max time in ms to fetch images
        :param request: whether to take new images instead of getting off buffer
        :param timeout in seconds
        """
        log.verbose('sending camera point cloud to mujin controller...')
        command = {'command': 'VisualizePointCloudOnController',
                   }
        if regionname is not None:
            command['regionname'] = regionname
        if cameranames is not None:
            command['cameranames'] = list(cameranames)
        if pointsize is not None:
            command['pointsize'] = pointsize
        if voxelsize is not None:
            command['voxelsize'] = voxelsize
        if ignoreocclusion is not None:
            command['ignoreocclusion'] = 1 if ignoreocclusion is True else 0
        if maxage is not None:
            command['maxage'] = maxage
        if fetchimagetimeout is not None:
            command['fetchimagetimeout'] = fetchimagetimeout
        if request is not None:
            command['request'] = 1 if request is True else 0
        return self._ExecuteCommand(command, timeout)

    def ClearVisualizationOnController(self, timeout=1.0):
        """Clears visualization made by VisualizePointCloudOnController
        :param timeout in seconds
        """
        log.verbose("clearing visualization on mujin controller...")
        command = {'command': 'ClearVisualizationOnController'}
        return self._ExecuteCommand(command, timeout)
    
    def StartVisualizePointCloudThread(self, regionname=None, cameranames=None, pointsize=None, voxelsize=None, ignoreocclusion=None, maxage=None, fetchimagetimeout=1000, request=True, timeout=2.0):
        """Start point cloud visualization thread to sync camera info from the mujin controller and send the raw camera point clouds to mujin controller
        :param regionname: name of the region
        :param cameranames: a list of camera names to use for visualization, if None, then use all cameras available
        :param pointsize: in meter
        :param voxelsize: in original point cloud unit
        :param ignoreocclusion: whether to skip occlusion check
        :param maxage: max time difference in ms allowed between the current time and the timestamp of image used for detection, 0 means infinity
        :param fetchimagetimeout: max time in ms to fetch images
        :param request: whether to take new images instead of getting off buffer
        :param timeout in seconds
        """
        log.verbose('Starting visualize pointcloud thread...')
        command = {'command': 'StartVisualizePointCloudThread',
                   }
        if regionname is not None:
            command['regionname'] = regionname
        if cameranames is not None:
            command['cameranames'] = list(cameranames)
        if pointsize is not None:
            command['pointsize'] = pointsize
        if voxelsize is not None:
            command['voxelsize'] = voxelsize
        if ignoreocclusion is not None:
            command['ignoreocclusion'] = 1 if ignoreocclusion is True else 0
        if maxage is not None:
            command['maxage'] = maxage
        if fetchimagetimeout is not None:
            command['fetchimagetimeout'] = fetchimagetimeout
        if request is not None:
            command['request'] = 1 if request is True else 0
        return self._ExecuteCommand(command, timeout)
    
    def StopVisualizePointCloudThread(self, timeout=1.0):
        """Stops visualize point cloud thread
        :param timeout in seconds
        """
        log.verbose("Stopping visualzie pointcloud thread...")
        command = {'command': 'StopVisualizePointCloudThread'}
        return self._ExecuteCommand(command, timeout)
    
    def GetVisionmanagerConfig(self, timeout=1.0):
        """Gets the current visionmanager config json string
        """
        log.verbose('getting current visionmanager config...')
        command = {'command': 'GetVisionmanagerConfig'}
        return self._ExecuteCommand(command, timeout)

    def GetDetectorConfig(self, timeout=1.0):
        """Gets the current detector config json string
        """
        log.verbose('getting current detector config...')
        command = {'command': 'GetDetectorConfig'}
        return self._ExecuteCommand(command, timeout)

    def GetImagesubscriberConfig(self, timeout=1.0):
        """Gets the current imagesubscriber config json string
        """
        log.verbose('getting current imagesubscriber config...')
        command = {'command': 'GetImagesubscriberConfig'}
        return self._ExecuteCommand(command, timeout)

    def SaveVisionmanagerConfig(self, visionmanagerconfigname, config="", timeout=1.0):
        """Saves the visionmanager config to disk
        :param visionmanagerconfigname name of the visionmanager config
        :param config if not specified, then saves the current config
        """
        log.verbose('saving visionmanager config to disk...')
        command = {'command': 'SaveVisionmanagerConfig'}
        if config != '':
            command['config'] = config
        return self._ExecuteCommand(command, timeout)

    def SaveDetectorConfig(self, detectorconfigname, config="", timeout=1.0):
        """Saves the detector config to disk
        :param detectorconfigname name of the detector config
        :param config if not specified, then saves the current config
        """
        log.verbose('saving detector config to disk...')
        command = {'command': 'SaveDetectorConfig'}
        if config != '':
            command['config'] = config
        return self._ExecuteCommand(command, timeout)

    def SaveImagesubscriberConfig(self, imagesubscriberconfigname, config="", timeout=1.0):
        """Saves the imagesubscriber config to disk
        :param imagesubscriberconfigname name of the imagesubscriber config
        :param config if not specified, then saves the current config
        """
        log.verbose('saving imagesubscriber config to disk...')
        command = {'command': 'SaveImagesubscriberConfig'}
        if config != '':
            command['config'] = config
        return self._ExecuteCommand(command, timeout)

    ############################
    # internal methods
    ############################

    def SaveSnapshot(self, regionname=None, ignoreocclusion=None, maxage=None, fetchimagetimeout=1000, request=True, timeout=2.0):
        """makes each sensor save a snapshot, all files will be saved to the runtime directory of the vision server
        :param timeout in seconds
        """
        log.verbose('saving snapshot')
        command = {"command": "SaveSnapshot",
                   }
        if regionname is not None:
            command['regionname'] = regionname
        if ignoreocclusion is not None:
            command['ignoreocclusion'] = 1 if ignoreocclusion is True else 0
        if maxage is not None:
            command['maxage'] = maxage
        if fetchimagetimeout is not None:
            command['fetchimagetimeout'] = fetchimagetimeout
        if request is not None:
            command['request'] = 1 if request is True else 0
        return self._ExecuteCommand(command, timeout)

    def UpdateDetectedObjects(self, regionname, objects, state=None, sendtocontroller=False, timeout=1.0):
        """updates the list of objects the vision server maintains
        usage: user may want to process the object location locally and then update the list on the vision server to improve detection
        :param regionname: regionname
        :param objects: list of dictionaries of object info
        :param state: dict of additional object info
        :param sendtocontroller: whether to send the list to mujin controller
        :param timeout in seconds
        """
        log.verbose('Updating objects...')
        command = {"command": "UpdateDetectedObjects",
                   "regionname": regionname,
                   "detectedobjects": objects,
                   "sendtocontroller": sendtocontroller}
        if state is not None:
            state = json.dumps(state)
            command['state'] = state
        return self._ExecuteCommand(command, timeout)

    def SyncRegion(self, regionname=None, timeout=1.0):
        """updates vision server with the lastest caontainer info on mujin controller
        usage: user may want to update the region's transform on the vision server after it gets updated on the mujin controller
        :param regionname: name of the bin
        :param timeout in seconds
        """
        log.verbose('Updating region...')
        command = {'command': 'SyncRegion',
                   }
        if regionname is not None:
            command['regionname'] = regionname
        return self._ExecuteCommand(command, timeout)

    def SyncCameras(self, regionname=None, cameranames=None, timeout=1.0):
        """updates vision server with the lastest camera info on mujin controller
        usage: user may want to update a camera's transform on the vision server after it gets updated on the mujin controller
        :param regionname: name of the bin, of which the relevant camera info gets updated
        :param cameranames: a list of names of cameras, if None, then use all cameras available
        :param timeout in seconds
        """
        log.verbose('Updating cameras...')
        command = {'command': 'SyncCameras',
                   }
        if regionname is not None:
            command['regionname'] = regionname
        if cameranames is not None:
            command['cameranames'] = list(cameranames)
        return self._ExecuteCommand(command, timeout)

    def GetCameraId(self, cameraname, timeout=1.0):
        """gets the id of the camera
        :param cameraname: name of the camera
        :param timeout in seconds
        """
        log.verbose("Getting camera id...")
        command = {'command': 'GetCameraId',
                   'cameraname': cameraname}
        return self._ExecuteCommand(command, timeout)

    def GetStatusPort(self, timeout=1.0):
        """gets the status port of visionmanager
        """
        log.verbose("Getting status port...")
        command = {'command': 'GetStatusPort'}
        return self._ExecuteCommand(command, timeout)

    def GetConfigPort(self, timeout=1.0):
        """gets the config port of visionmanager
        """
        log.verbose("Getting config port...")
        command = {'command': 'GetConfigPort'}
        return self._ExecuteCommand(command, timeout)

    def GetLatestDetectedObjects(self, returnpoints=False, timeout=1.0):
        """gets the latest detected objects
        """
        log.verbose("Getting latest detected objects...")
        command = {'command': 'GetLatestDetectedObjects', 'returnpoints': returnpoints}
        return self._ExecuteCommand(command, timeout)

    def _SendConfiguration(self, configuration, timeout=2.0):
        try:
            return self._configurationsocket.SendCommand(configuration, timeout=timeout)
        except:
            log.exception('occured while sending configuration %r', configuration)
            raise

    def Ping(self, timeout=2.0):
        return self._SendConfiguration({"command": "Ping"}, timeout=timeout)

    def Cancel(self, timeout=2.0):
        log.info('canceling command...')
        response = self._SendConfiguration({"command": "Cancel"}, timeout=timeout)
        log.info('command is stopped')
        return response

    def Quit(self, timeout=1.0):
        log.info('stopping visionserver...')
        response = self._SendConfiguration({"command": "Quit"}, timeout=timeout)
        log.info('visionserver is stopped')
        return response<|MERGE_RESOLUTION|>--- conflicted
+++ resolved
@@ -96,12 +96,8 @@
         else:
             log.verbose('%s executed successfully' % (command['command']))
         return response
-
-<<<<<<< HEAD
-    def InitializeVisionServer(self, visionmanagerconfigname, detectorconfigname, imagesubscriberconfigname, targetname, streamerIp, streamerPort, controllerclient, timeout=10.0, locale="", targeturi="", slaverequestid=None, defaultTaskParameters=None, containerParameters=None, targetarchiveurl=None):
-=======
-    def InitializeVisionServer(self, visionmanagerconfig, detectorconfigname, imagesubscriberconfig, targetname, streamerIp, streamerPort, controllerclient, timeout=10.0, locale="", targeturi="", slaverequestid=None, defaultTaskParameters=None, containerParameters=None):
->>>>>>> 9f0bad55
+    
+    def InitializeVisionServer(self, visionmanagerconfig, detectorconfigname, imagesubscriberconfig, targetname, streamerIp, streamerPort, controllerclient, timeout=10.0, locale="", targeturi="", slaverequestid=None, defaultTaskParameters=None, containerParameters=None, targetarchiveurl=None):
         """initializes vision server
         :param visionmanagerconfig: visionmanager config dict
         :param detectorconfigname: name of detector config
