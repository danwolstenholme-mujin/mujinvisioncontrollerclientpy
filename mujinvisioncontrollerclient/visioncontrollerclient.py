--- conflicted
+++ resolved
@@ -273,11 +273,7 @@
             command['async'] = 1 if async is True else 0
         return self._ExecuteCommand(command, timeout=timeout)
 
-<<<<<<< HEAD
-    def VisualizePointCloudOnController(self, regionname=None, cameranames=None, pointsize=None, ignoreocclusion=None, newerthantimestamp=None, request=True, timeout=2.0):
-=======
-    def VisualizePointCloudOnController(self, regionname=None, cameranames=None, pointsize=None, ignoreocclusion=None, newerthantimestamp=None, fetchimagetimeout=1000, request=True, timeout=2.0, filteringsubsample=None, filteringvoxelsize=None, filteringstddev=None, filteringnumnn=None):
->>>>>>> 8abfcead
+    def VisualizePointCloudOnController(self, regionname=None, cameranames=None, pointsize=None, ignoreocclusion=None, newerthantimestamp=None, request=True, timeout=2.0, filteringsubsample=None, filteringvoxelsize=None, filteringstddev=None, filteringnumnn=None):
         """Visualizes the raw camera point clouds on mujin controller
         :param regionname: name of the region
         :param cameranames: a list of camera names to use for visualization, if None, then use all cameras available
@@ -321,11 +317,7 @@
         command = {'command': 'ClearVisualizationOnController'}
         return self._ExecuteCommand(command, fireandforget=fireandforget, timeout=timeout)
     
-<<<<<<< HEAD
-    def StartVisualizePointCloudThread(self, regionname=None, cameranames=None, pointsize=None, ignoreocclusion=None, newerthantimestamp=None, request=True, timeout=2.0):
-=======
-    def StartVisualizePointCloudThread(self, regionname=None, cameranames=None, pointsize=None, ignoreocclusion=None, newerthantimestamp=None, fetchimagetimeout=1000, request=True, timeout=2.0, filteringsubsample=None, filteringvoxelsize=None, filteringstddev=None, filteringnumnn=None):
->>>>>>> 8abfcead
+    def StartVisualizePointCloudThread(self, regionname=None, cameranames=None, pointsize=None, ignoreocclusion=None, newerthantimestamp=None, request=True, timeout=2.0, filteringsubsample=None, filteringvoxelsize=None, filteringstddev=None, filteringnumnn=None):
         """Start point cloud visualization thread to sync camera info from the mujin controller and send the raw camera point clouds to mujin controller
         :param regionname: name of the region
         :param cameranames: a list of camera names to use for visualization, if None, then use all cameras available
