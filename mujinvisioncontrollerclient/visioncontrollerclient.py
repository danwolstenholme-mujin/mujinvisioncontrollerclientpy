--- conflicted
+++ resolved
@@ -186,11 +186,7 @@
             command['request'] = 1 if request is True else 0
         return self._ExecuteCommand(command, timeout=timeout)
 
-<<<<<<< HEAD
-    def StartDetectionThread(self, regionname=None, cameranames=None, executionverificationcameranames=None, worldResultOffsetTransform=None, ignoreocclusion=None, obstaclename=None, detectionstarttimestamp=None, locale=None, maxnumfastdetection=1, maxnumdetection=0, sendVerificationPointCloud=None, stopOnLeftInOrder=None, timeout=1.0, targetupdatename="", numthreads=None, cycleindex=None):
-=======
-    def StartDetectionThread(self, regionname=None, cameranames=None, executionverificationcameranames=None, worldResultOffsetTransform=None, ignoreocclusion=None, fetchimagetimeout=None, obstaclename=None, detectionstarttimestamp=None, locale=None, maxnumfastdetection=1, maxnumdetection=0, sendVerificationPointCloud=None, stopOnLeftInOrder=None, timeout=2.0, targetupdatename="", numthreads=None, cycleindex=None):
->>>>>>> b94f3b83
+    def StartDetectionThread(self, regionname=None, cameranames=None, executionverificationcameranames=None, worldResultOffsetTransform=None, ignoreocclusion=None, obstaclename=None, detectionstarttimestamp=None, locale=None, maxnumfastdetection=1, maxnumdetection=0, sendVerificationPointCloud=None, stopOnLeftInOrder=None, timeout=2.0, targetupdatename="", numthreads=None, cycleindex=None):
         """starts detection thread to continuously detect objects. the vision server will send detection results directly to mujin controller.
         :param regionname: name of the bin
         :param cameranames: a list of names of cameras to use for detection, if None, then use all cameras available
